--- conflicted
+++ resolved
@@ -92,11 +92,7 @@
 
     subparser = subparsers.add_parser("rust", help="Publish Rust crate")
     subparser.set_defaults(func=rust)
-<<<<<<< HEAD
-    subparser.add_argument("--dry-run", action="store_true")
-=======
     subparser.add_argument("--dry_run", action="store_true")
->>>>>>> 06ec02fe
     subparser.add_argument("-t", "--index-check-timeout", type=int, default=300, help="How long to keep checking for index update (0 = don't check)")
     subparser.add_argument("-b", "--index-check-backoff", type=float, default=2.0, help="How much to back off between checks for index update")
 
