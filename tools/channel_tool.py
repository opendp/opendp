import argparse
import configparser
import datetime
import io
import re
import zoneinfo

import tomlkit

from utils import *


def ensure_branch(branch):
    # GH checkout action doesn't fetch all branches unless you force it, in which case main seems to be omitted.
    # So we fetch the branch from origin, but only if we're not already on it (which would cause the fetch to fail).
    if get_current_branch() != branch:
        run_command(f"Fetching branch {branch}", f"git fetch origin {branch}:{branch}")


def initialize(args):
    log(f"*** INITIALIZING CHANNEL FROM UPSTREAM ***")
    if args.channel not in ("dev", "nightly", "beta", "stable"):
        raise Exception(f"Unknown channel {args.channel}")
    if args.sync:
        channel_to_upstream = {"dev": get_current_branch(), "nightly": "main", "beta": "nightly", "stable": "beta"}
        upstream = channel_to_upstream[args.channel] if args.upstream is None else args.upstream
        ensure_branch(upstream)
        log(f"Syncing {args.channel} <= {upstream}")
        if args.preserve:
            # We're preserving channel history, so we need to do a merge.
            # git doesn't have a "theirs" merge strategy, so we have to simulate it.
            # Technique from https://stackoverflow.com/a/4912267
            run_command(f"Creating temporary branch based on upstream", f"git switch -c tmp {upstream}")
            run_command(f"Merging channel (keeping all upstream)", f"git merge -s ours {args.channel}")
            run_command(f"Switching to channel", f"git switch {args.channel}")
            run_command(f"Merging temporary branch", f"git merge tmp")
            run_command(f"Deleting temporary branch", f"git branch -D tmp")
        else:
            # We're not preserving channel history, so we can just reset the branch.
            run_command(f"Resetting channel to upstream", f"git switch -C {args.channel} {upstream}")
    else:
        ensure_branch(args.channel)
        run_command(f"Switching to channel", f"git switch {args.channel}")


def date(args):
    log(f"*** GENERATING RELEASE DATE ***")
    if args.time_zone is not None:
        tz = zoneinfo.ZoneInfo(args.time_zone)
        date = datetime.datetime.now(tz).date()
    else:
        date = datetime.date.today()
    print(date.isoformat())


def infer_counter(version, date, args):
    if args.counter:
        return args.counter
    if version.prerelease is None:
        return 1
    match = re.match(fr"^{args.channel}\.(\d+)\.(\d+)", version.prerelease)
    if match is None:
        return 1
    version_date = match.group(1)
    version_counter = match.group(2)
    if not version_date == date.strftime('%Y%m%d'):
        return 1
    return int(version_counter) + 1


def update_file(path, load, munge, dump, binary=False):
    log(f"Updating {path}")
    b = "b" if binary else ""
    with open(path, f"r{b}") as f:
        data = load(f)
    new_data = munge(data)
    with open(path, f"w{b}") as f:
        dump(new_data, f)


def update_version(version):
    log(f"Updating version references to {version}")
    python_version = get_python_version(version)

    # Main version file
    with open("VERSION", "w") as f:
        print(version, file=f)

    # cargo versions
    # cargo doesn't like build metadata in dependency references, so we strip that for those.
    stripped_version = version.replace(build=None)
    def munge_cargo_root(toml):
        toml["workspace"]["package"]["version"] = str(version)
        toml["dependencies"]["opendp_derive"]["version"] = str(stripped_version)
        toml["dependencies"]["opendp_tooling"]["version"] = str(stripped_version)
        toml["build-dependencies"]["opendp_tooling"]["version"] = str(stripped_version)
        return toml
    update_file("rust/Cargo.toml", tomlkit.load, munge_cargo_root, tomlkit.dump)
    def munge_cargo_opendp_derive(toml):
        toml["dependencies"]["opendp_tooling"]["version"] = str(stripped_version)
        return toml
    update_file("rust/opendp_derive/Cargo.toml", tomlkit.load, munge_cargo_opendp_derive, tomlkit.dump)

    # Python config
    def load_python_config(f):
        config = configparser.RawConfigParser()
        config.read_file(f)
        return config
    def munge_python_config(config):
        config.set("metadata", "version", str(python_version))
        return config
    def dump_python_config(config, f):
        config.write(f)
    update_file("python/setup.cfg", load_python_config, munge_python_config, dump_python_config)

    # Binder requirements
    def munge_binder_requirements(lines):
        opendp_line = f"opendp=={python_version}\n"
        return [opendp_line if line.startswith("opendp==") else line for line in lines]
    update_file(".binder/requirements.txt", io.IOBase.readlines, munge_binder_requirements, lambda data, f: f.writelines(data))


def configure(args):
    log(f"*** CONFIGURING CHANNEL ***")
    if args.channel not in ("dev", "nightly", "beta", "stable"):
        raise Exception(f"Unknown channel {args.channel}")
    version = get_version()

    if args.channel in ("dev", "nightly", "beta"):
        # dev/nightly/beta have a tag with the date and a counter
        date = args.date or datetime.date.today()
        counter = infer_counter(version, date, args)
        prerelease = f"{args.channel}.{date.strftime('%Y%m%d')}.{counter}"
        version = version.replace(prerelease=prerelease, build=None)
    elif args.channel == "stable":
        # stable has no tag
        version = version.finalize_version()
    update_version(version)


def first_match(lines, pattern):
    matcher = re.compile(pattern)
    for i, line in enumerate(lines):
        match = matcher.match(line)
        if match is not None:
            return i, match
    raise Exception("Didn't match pattern in CHANGELOG")


def changelog(args):
    log(f"*** UPDATING CHANGELOG ***")
    version = get_version()
    channel = infer_channel(version)
    date = args.date or datetime.date.today()

    log(f"Reading CHANGELOG")
    with open("CHANGELOG.md") as f:
        lines = f.readlines()
    url_base = "https://github.com/opendp/opendp/compare/"
    i, match = first_match(lines, fr"^## \[(\d+\.\d+\.\d+(?:-\S+)?)\]\({re.escape(url_base)}(\S+)\.\.\.\S+\) - \S+$")
    heading_version = semver.Version.parse(match.group(1))
    diff_source = match.group(2)

    if args.prepend:
        if channel != "dev":
            raise Exception("Can only prepend on dev channel")
        # Check that the VERSION file has been bumped above the existing heading version.
        if version.finalize_version() <= heading_version.finalize_version():
            raise Exception(f"Prepending new heading, but VERSION {version} hasn't been bumped above heading version {heading_version}")
        new_heading_version = heading_version.finalize_version()
        diff_target = f"v{heading_version.finalize_version()}"
    else:
        # Check that the VERSION file matches the existing heading version.
        if version.finalize_version() != heading_version.finalize_version():
            raise Exception(f"VERSION {version} isn't compatible with heading version {heading_version}")
        new_heading_version = version
        diff_target = f"v{version}" if channel == "stable" else (channel if channel != "dev" else "HEAD")
        if channel == "dev":
            date = "TBD"

    log(f"Updating heading to {new_heading_version}, {diff_source}...{diff_target}, {date}")
    lines[i] = f"## [{new_heading_version}]({url_base}{diff_source}...{diff_target}) - {date}\n"
    if args.prepend:
        # Prepend a new heading for the current version.
        diff_source = diff_target
        log(f"Prepending new heading for {version}")
        lines[i:i] = [f"## [{version}]({url_base}{diff_source}...HEAD) - TBD\n", "\n", "\n"]

    with open("CHANGELOG.md", "w") as f:
        f.writelines(lines)


def bump_version(args):
    log(f"*** BUMPING VERSION NUMBER ***")
    if args.set:
        version = get_version(args.set)
    else:
        if args.position not in ("major", "minor", "patch"):
            raise Exception(f"Unknown position {args.position}")
        version = get_version()
        if args.position == "major":
            version = version.bump_major()
        elif args.position == "minor":
            version = version.bump_minor()
        elif args.position == "patch":
            version = version.bump_patch()
        version = version.replace(prerelease="dev", build=None)
    update_version(version)


def _main(argv):
    parser = argparse.ArgumentParser(description="OpenDP channel tool")
    subparsers = parser.add_subparsers(dest="COMMAND", help="Command to run")
    subparsers.required = True

    subparser = subparsers.add_parser("initialize", help="Initialize the channel")
    subparser.set_defaults(func=initialize)
<<<<<<< HEAD
    subparser.add_argument("-c", "--channel", choices=["nightly", "beta", "stable"], default="nightly", help="Which channel to target")
=======
    subparser.add_argument("-c", "--channel", choices=["dev", "nightly", "beta", "stable"], default="nightly", help="Which channel to target")
>>>>>>> 06ec02fe
    subparser.add_argument("--sync", action="store_true", help="Sync the channel from upstream")
    subparser.add_argument("-u", "--upstream", help="Upstream ref")
    subparser.add_argument("-p", "--preserve", dest="preserve", action="store_true")

    subparser = subparsers.add_parser("date", help="Generate release date")
    subparser.set_defaults(func=date)
    subparser.add_argument("-z", "--time-zone", help="Time zone for date resolution")

    subparser = subparsers.add_parser("configure", help="Configure the channel")
    subparser.set_defaults(func=configure)
    subparser.add_argument("-c", "--channel", choices=["dev", "nightly", "beta", "stable"], default="dev", help="Which channel to target")
    subparser.add_argument("-d", "--date", type=datetime.date.fromisoformat, help="Release date")
    subparser.add_argument("-i", "--counter", type=int, default=0, help="Intra-date version counter")

    subparser = subparsers.add_parser("changelog", help="Update the CHANGELOG file")
    subparser.set_defaults(func=changelog)
    subparser.add_argument("-d", "--date", type=datetime.date.fromisoformat, help="Release date")
    subparser.add_argument("--prepend", action="store_true", help="Prepend new empty heading (for dev only)")

    subparser = subparsers.add_parser("bump_version", help="Bump the version number (assumes dev channel)")
    subparser.set_defaults(func=bump_version)
    subparser.add_argument("-p", "--position", choices=["major", "minor", "patch"], default="minor")
    subparser.add_argument("-s", "--set", help="Set the version to a specific value")

    args = parser.parse_args(argv[1:])
    args.func(args)


def main():
    _main(sys.argv)


if __name__ == "__main__":
    main()<|MERGE_RESOLUTION|>--- conflicted
+++ resolved
@@ -215,11 +215,7 @@
 
     subparser = subparsers.add_parser("initialize", help="Initialize the channel")
     subparser.set_defaults(func=initialize)
-<<<<<<< HEAD
-    subparser.add_argument("-c", "--channel", choices=["nightly", "beta", "stable"], default="nightly", help="Which channel to target")
-=======
     subparser.add_argument("-c", "--channel", choices=["dev", "nightly", "beta", "stable"], default="nightly", help="Which channel to target")
->>>>>>> 06ec02fe
     subparser.add_argument("--sync", action="store_true", help="Sync the channel from upstream")
     subparser.add_argument("-u", "--upstream", help="Upstream ref")
     subparser.add_argument("-p", "--preserve", dest="preserve", action="store_true")
