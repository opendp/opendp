--- conflicted
+++ resolved
@@ -14,23 +14,6 @@
     E306,
     # E501: line too long (... > 79 characters)
     E501,
-<<<<<<< HEAD
-    # E721: do not compare types, for exact checks use `is` / `is not`, for instance checks use `isinstance()`
-    E721,
-    # F403: 'from ... import *' used; unable to detect undefined names
-    F403,
-    # F405: '...' may be undefined, or defined from star imports: ...
-    F405,
-=======
-    # E722: do not use bare 'except'
-    E722,
-    # E731: do not assign a lambda expression, use a def
-    E731,
-    # E741: ambiguous variable name '...'
-    E741,
-    # F401: '...' imported but unused
-    F401,
->>>>>>> 36734351
     # F541: f-string is missing placeholders
     F541,
     # F821: undefined name '...'
