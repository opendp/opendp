--- conflicted
+++ resolved
@@ -14,21 +14,6 @@
     E306,
     # E501: line too long (... > 79 characters)
     E501,
-<<<<<<< HEAD
-    # F541: f-string is missing placeholders
-    F541,
-=======
-    # E722: do not use bare 'except'
-    E722,
-    # E731: do not assign a lambda expression, use a def
-    E731,
-    # E741: ambiguous variable name '...'
-    E741,
-    # F401: '...' imported but unused
-    F401,
-    # F811: redefinition of unused 're' from line 4
-    F811,
->>>>>>> 56d6c16a
     # F821: undefined name '...'
     F821,
     # W291: trailing whitespace
