import pytest
import opendp.prelude as dp
import warnings
import re
import os
import io
from datetime import date, time, datetime


def test_polars_version():
    pl = pytest.importorskip("polars")
    from opendp.mod import _EXPECTED_POLARS_VERSION

    assert pl.__version__ == _EXPECTED_POLARS_VERSION


def seed(schema):
    pl = pytest.importorskip("polars")
    return pl.DataFrame(None, schema, orient="row").lazy()  # type: ignore[attr-defined]


def example_series():
    pl = pytest.importorskip("polars")
    return [
        dp.series_domain("A", dp.option_domain(dp.atom_domain(T=dp.f64))),
        dp.series_domain("B", dp.atom_domain(T=dp.i32)),
        dp.series_domain("C", dp.option_domain(dp.atom_domain(T=dp.String))),
        dp.series_domain("D", dp.atom_domain(T=dp.i32)),
    ], [
        pl.Series("A", [1.0] * 50, dtype=pl.Float64),
        pl.Series("B", [1, 2, 3, 4, 5] * 10, dtype=pl.Int32),
        pl.Series("C", ["1"] * 49 + [None], dtype=pl.String),
        pl.Series("D", [2] * 50, dtype=pl.Int32),
    ]


def test_infer():
    pl = pytest.importorskip("polars")
    series = pl.Series("A", [1] * 100)
    assert dp.RuntimeType.infer(series) == dp.Series
    assert dp.RuntimeType.infer(pl.DataFrame(series)) == dp.DataFrame
    assert dp.RuntimeType.infer(pl.LazyFrame(series)) == dp.LazyFrame
    assert dp.RuntimeType.infer(pl.col("A")) == dp.Expr


def example_lf(margin=None, **kwargs):
    pl = pytest.importorskip("polars")
    domains, series = example_series()
    lf_domain, lf = dp.lazyframe_domain(domains), pl.LazyFrame(series)
    if margin is not None:
        lf_domain = dp.with_margin(lf_domain, by=margin, **kwargs)
    return lf_domain, lf


def test_expr_domain():
    series_domains, _ = example_series()
    dp.wild_expr_domain(series_domains)
    dp.wild_expr_domain(series_domains, by=["A", "B"])
    dp.wild_expr_domain(series_domains, by=["A", "B"], max_num_partitions=10)
    dp.wild_expr_domain(series_domains, by=["A", "B"], public_info="keys")


def test_domains():
    example_lf(margin=["B"])
    example_lf(margin=["B"], public_info="keys", max_partition_length=50)
    example_lf(
        margin=["B"],
        public_info="lengths",
        max_partition_length=50,
        max_num_partitions=3,
        max_partition_contributions=2,
        max_influenced_partitions=1,
    )


# data loaders
@pytest.mark.parametrize("domain,series", zip(*example_series()))
def test_series_ffi(domain, series):
    """ensure that series can be passed to/from Rust"""
    pl_testing = pytest.importorskip("polars.testing")

    t_ident = (domain, dp.symmetric_distance()) >> dp.t.then_identity()
    pl_testing.assert_series_equal(t_ident(series), series)


def test_lazyframe_ffi():
    """ensure that lazyframes can be passed to/from Rust"""
    pl_testing = pytest.importorskip("polars.testing")
    lf_domain, lf = example_lf()
    t_ident = (lf_domain, dp.symmetric_distance()) >> dp.t.then_identity()

    pl_testing.assert_frame_equal(t_ident(lf).collect(), lf.collect())


@pytest.mark.parametrize(
    "measure", [dp.max_divergence(), dp.zero_concentrated_divergence()]
)
def test_private_lazyframe_explicit_sum(measure):
    pl = pytest.importorskip("polars")
    pl_testing = pytest.importorskip("polars.testing")

    lf_domain, lf = example_lf(
        margin=["B"], public_info="keys", max_partition_length=50, max_num_partitions=10,
    )

    expr = pl.col("A").fill_null(0.0).clip(0.0, 1.0).sum().dp.noise(0.0)
    plan = seed(lf.collect_schema()).group_by("B").agg(expr)
    m_lf = dp.m.make_private_lazyframe(
        lf_domain, dp.symmetric_distance(), measure, plan, 0.0
    )

    df_exp = pl.DataFrame(
        [
            pl.Series("B", list(range(1, 6)), dtype=pl.Int32),
            pl.Series("A", [10.0] * 5),
        ]
    )
    df_act = m_lf(lf).collect()
    pl_testing.assert_frame_equal(df_act.sort("B"), df_exp)


@pytest.mark.parametrize(
    "measure", [dp.max_divergence(), dp.zero_concentrated_divergence()]
)
def test_private_lazyframe_sum(measure):
    pl = pytest.importorskip("polars")
    pl_testing = pytest.importorskip("polars.testing")

    lf_domain, lf = example_lf(
        margin=["B"], public_info="keys", max_partition_length=50, max_num_partitions=10,
    )
    expr = pl.col("A").fill_null(0.0).dp.sum((1.0, 2.0), scale=0.0)
    plan = seed(lf.collect_schema()).group_by("B").agg(expr)
    m_lf = dp.m.make_private_lazyframe(
        lf_domain, dp.symmetric_distance(), measure, plan, 0.0
    )

    expect = pl.DataFrame(
        [
            pl.Series("B", [1, 2, 3, 4, 5], dtype=pl.Int32),
            pl.Series("A", [10.0] * 5, dtype=pl.Float64),
        ]
    )
    pl_testing.assert_frame_equal(m_lf(lf).collect().sort("B"), expect)


@pytest.mark.parametrize(
    "measure", [dp.max_divergence(), dp.zero_concentrated_divergence()]
)
def test_private_lazyframe_mean(measure):
    pl = pytest.importorskip("polars")
    pl_testing = pytest.importorskip("polars.testing")

    lf_domain, lf = example_lf(
        margin=["B"], public_info="lengths", max_partition_length=50, max_num_partitions=10,
    )

    expr = pl.col("A").fill_null(0.0).dp.mean((1.0, 2.0), scale=(0.0, 0.0))
    plan = seed(lf.collect_schema()).group_by("B").agg(expr)
    m_lf = dp.m.make_private_lazyframe(
        lf_domain, dp.symmetric_distance(), measure, plan, 1.0
    )

    expect = pl.DataFrame(
        [
            pl.Series("B", [1, 2, 3, 4, 5], dtype=pl.Int32),
            pl.Series("A", [1.0] * 5, dtype=pl.Float64),
        ]
    )
    pl_testing.assert_frame_equal(m_lf(lf).collect().sort("B"), expect)


def test_cast():
    pl = pytest.importorskip("polars")
    lf_domain, lf = example_lf()
    m_lf = dp.t.make_stable_lazyframe(
        lf_domain,
        dp.symmetric_distance(),
        lf.with_columns(pl.col("A").cast(int)),
    )

    assert m_lf(lf).collect()["A"].dtype == pl.Int64


def test_stable_expr():
    pl = pytest.importorskip("polars")
    domain = dp.wild_expr_domain(example_series()[0])
    with pytest.raises(dp.OpenDPException):
        dp.t.make_stable_expr(domain, dp.symmetric_distance(), pl.col("A").cast(int))


def test_private_expr():
    pl = pytest.importorskip("polars")
    pl_testing = pytest.importorskip("polars.testing")
    m_len = dp.m.make_private_expr(
        dp.wild_expr_domain([], by=[]),
        dp.partition_distance(dp.symmetric_distance()),
        dp.max_divergence(),
        dp.len(scale=1.0)
    )

    e_plan = m_len(pl.LazyFrame(dict()))

    pl_testing.assert_frame_equal(e_plan.plan, pl.LazyFrame(dict()))

    assert re.match("len().*:noise_plugin()", str(e_plan.expr))
    assert re.match("0.*:noise_plugin()", str(e_plan.fill))


def test_private_lazyframe_median():
    pl = pytest.importorskip("polars")
    pl_testing = pytest.importorskip("polars.testing")

    lf_domain, lf = example_lf(
        margin=["A"], public_info="keys", max_partition_length=50
    )
    candidates = list(range(1, 6))
    expr = pl.col("B").dp.median(candidates, 1.0)
    plan = seed(lf.collect_schema()).group_by("A").agg(expr)
    m_lf = dp.m.make_private_lazyframe(
        lf_domain, dp.symmetric_distance(), dp.max_divergence(), plan, 0.0
    )
    expect = pl.DataFrame(
        [pl.Series("A", [1.0], dtype=pl.Float64), pl.Series("B", [3], dtype=pl.Int64)]
    )

    pl_testing.assert_frame_equal(m_lf(lf).collect(), expect)


@pytest.mark.parametrize(
    "measure", [dp.max_divergence(), dp.zero_concentrated_divergence()]
)
def test_filter(measure):
    """ensure that expr domain's carrier type can be passed to/from Rust"""
    pl = pytest.importorskip("polars")
    pl_testing = pytest.importorskip("polars.testing")

    lf_domain, lf = example_lf(margin=[], public_info="keys", max_partition_length=50)

    plan = lf.filter(pl.col("B") < 2).select(dp.len(scale=0.0))

    m_lf = dp.m.make_private_lazyframe(
        lf_domain, dp.symmetric_distance(), measure, plan
    )

    expect = pl.DataFrame([pl.Series("len", [10], dtype=pl.UInt32)])
    pl_testing.assert_frame_equal(m_lf(lf).collect(), expect)


def test_onceframe_multi_collect():
    lf_domain, lf = example_lf()
    plan = seed(lf.collect_schema()).select(dp.len(0.0))
    m_lf = dp.m.make_private_lazyframe(
        lf_domain, dp.symmetric_distance(), dp.max_divergence(), plan
    )

    of = m_lf(lf)
    of.collect()
    with pytest.raises(dp.OpenDPException):
        of.collect()


def test_onceframe_lazy():
    pl = pytest.importorskip("polars")

    lf_domain, lf = example_lf()
    plan = seed(lf.collect_schema()).select(dp.len(0.0))
    m_lf = dp.m.make_private_lazyframe(
        lf_domain, dp.symmetric_distance(), dp.max_divergence(), plan
    )

    of = m_lf(lf)
    assert isinstance(of.lazy(), pl.LazyFrame)


@pytest.mark.parametrize(
    "measure", [dp.max_divergence(), dp.zero_concentrated_divergence()]
)
def test_mechanisms(measure):
    pl_testing = pytest.importorskip("polars.testing")

    pl = pytest.importorskip("polars")

    lf_domain, lf = example_lf()

    if measure == dp.max_divergence():
        expr = pl.len().dp.laplace(0.0)
    else:
        expr = pl.len().dp.gaussian(0.0)

    plan = seed(lf.collect_schema()).select(expr)
    m_lf = dp.m.make_private_lazyframe(
        lf_domain, dp.symmetric_distance(), measure, plan, 0.0
    )

    expect = pl.DataFrame([pl.Series("len", [50], dtype=pl.UInt32)])
    pl_testing.assert_frame_equal(m_lf(lf).collect(), expect)


def test_wrong_mechanism():
    pl = pytest.importorskip("polars")

    lf_domain, lf = example_lf()

    plan = seed(lf.collect_schema()).select(pl.len().dp.gaussian(0.0))
    with pytest.raises(dp.OpenDPException) as err:
        dp.m.make_private_lazyframe(
            lf_domain, dp.symmetric_distance(), dp.max_divergence(), plan, 0.0
        )
    assert "expected Laplace distribution, found Gaussian" in (err.value.message or "")


def test_polars_context():
    pl = pytest.importorskip("polars")

    lf = pl.LazyFrame(
        {"A": [1, 2, 3, 4], "B": ["x", "x", "y", None]},
        schema={"A": pl.Int32, "B": pl.String},
    )

    context = dp.Context.compositor(
        data=lf,
        privacy_unit=dp.unit_of(contributions=1),
        privacy_loss=dp.loss_of(epsilon=1.0),
        split_evenly_over=2,
        margins={
            (): dp.polars.Margin(max_partition_length=5),
            ("B",): dp.polars.Margin(public_info="keys"),
        },
    )

    (
        context.query()
        .with_columns(pl.col("B").is_null().alias("B_nulls"))
        .filter(pl.col("B_nulls"))
        .select(pl.col("A").fill_null(2.0).dp.sum((0, 3)))
        .release()
        .collect()
    )

    (
        context.query()
        .group_by("B")
        .agg(dp.len(), pl.col("A").fill_null(2).dp.sum((0, 3)))
        .release()
        .collect()
    )


def test_polars_describe():
    pl = pytest.importorskip("polars")
    pl_testing = pytest.importorskip("polars.testing")

    lf = pl.LazyFrame(schema={"A": pl.Int32, "B": pl.String})

    context = dp.Context.compositor(
        data=lf,
        privacy_unit=dp.unit_of(contributions=1),
        privacy_loss=dp.loss_of(epsilon=1.0),
        split_evenly_over=2,
        margins={
            ("B",): dp.polars.Margin(public_info="keys", max_partition_length=5),
        },
    )

    expected = pl.DataFrame(
        {
            "column": ["len", "A", "B"],
            "aggregate": ["Frame Length", "Sum", "Sum"],
            "distribution": ["Integer Laplace", "Integer Laplace", "Integer Laplace"],
            # * sensitivity of the count is 1 (adding/removing one row changes the count by at most one), 
            # * sensitivity of each sum is 3 (adding/removing one row with value as big as three...) 
            # Therefore the noise scale of the sum query should be 3x greater 
            # in order to consume the same amount of budget as the count.
            "scale": [6.0, 18.0, 18.0],
        }
    )

    summer = pl.col("A").fill_null(2).dp.sum((0, 3))

    query = (
        context.query()
        .group_by("B")
        .agg(dp.len(), summer, summer.alias("B"))
    )

    actual = query.summarize()
    pl_testing.assert_frame_equal(expected, actual)

    accuracy = [
        dp.discrete_laplacian_scale_to_accuracy(6.0, 0.05),
        dp.discrete_laplacian_scale_to_accuracy(18.0, 0.05),
        dp.discrete_laplacian_scale_to_accuracy(18.0, 0.05)
    ]
    expected = expected.hstack([pl.Series("accuracy", accuracy)])
    actual = query.summarize(alpha=0.05)
    pl_testing.assert_frame_equal(expected, actual)


def test_polars_accuracy_threshold():
    pl = pytest.importorskip("polars")
    pl_testing = pytest.importorskip("polars.testing")

    context = dp.Context.compositor(
        data=pl.LazyFrame(schema={"A": pl.Int32, "B": pl.String}),
        privacy_unit=dp.unit_of(contributions=1),
        privacy_loss=dp.loss_of(epsilon=1.0, delta=1e-7),
        split_evenly_over=2,
        margins={
            ("B",): dp.polars.Margin(max_partition_length=5),
        },
    )

    expected = pl.DataFrame(
        {
            "column": ["len", "A"],
            "aggregate": ["Frame Length", "Sum"],
            "distribution": ["Integer Laplace", "Integer Laplace"],
            "scale": [4.000000000000001, 12.000000000000004],
            "threshold": [65, None]
        },
        schema_overrides={"threshold": pl.UInt32}
    )

    query = (
        context.query()
        .group_by("B")
        .agg(dp.len(), pl.col("A").fill_null(2).dp.sum((0, 3)))
    )

    actual = query.summarize()
    pl_testing.assert_frame_equal(expected, actual)


def test_polars_non_wrapping():
    pl = pytest.importorskip("polars")

    context = dp.Context.compositor(
        data=pl.LazyFrame({"A": ["x", "x", "y", None]}),
        privacy_unit=dp.unit_of(contributions=1),
        privacy_loss=dp.loss_of(epsilon=1.0),
        split_evenly_over=1,
    )
    # only calls that return a LazyFrame or LazyGroupBy are wrapped
    assert context.query().explain() == 'DF ["A"]; PROJECT */1 COLUMNS; SELECTION: None'
    assert context.query().collect_schema() == {"A": pl.String}

    # for coverage: attribute access works properly
    context.query()._ldf

    # serialize/deserialize roundtrip
    query = context.query().select(dp.len())
    serde_plan = pl.LazyFrame.deserialize(io.BytesIO(query.serialize())) # type: ignore
    assert query.serialize() == serde_plan.serialize()


def test_polars_collect_early():
    pl = pytest.importorskip("polars")

    context = dp.Context.compositor(
        data=pl.LazyFrame({"A": ["x", "x", "y", None]}),
        privacy_unit=dp.unit_of(contributions=1),
        privacy_loss=dp.loss_of(epsilon=1.0),
        split_evenly_over=1,
    )

    # catch the user trying to collect before release
    with pytest.raises(ValueError):
        context.query().collect()

    with pytest.raises(ValueError):
        context.query().describe()


def test_polars_threshold_epsilon():
    pl = pytest.importorskip("polars")
    pl_testing = pytest.importorskip("polars.testing")

    lf = pl.LazyFrame(
        {"A": [1] * 1000, "B": ["x"] * 500 + ["y"] * 500},
        schema={"A": pl.Int32, "B": pl.String},
    )

    context = dp.Context.compositor(
        data=lf,
        privacy_unit=dp.unit_of(contributions=1),
        privacy_loss=dp.loss_of(epsilon=1.0, delta=1e-7),
        split_evenly_over=2,
        margins={
            ("A",): dp.polars.Margin(public_info="keys"),
        },
    )

    actual = (
        context.query()
        .group_by("A")
        .agg(dp.len())
        .summarize()
    )

    expected = pl.DataFrame({
        "column": ["len"],
        "aggregate": ["Frame Length"],
        "distribution": ["Integer Laplace"],
        "scale": [2.0]
    })

    # check that no threshold is set when keys are known
    pl_testing.assert_frame_equal(actual, expected)

    # check that query runs.
    print('output should be two columns ("A" and "len") with one row (1, ~1000)')
    print(
        context.query()
        .group_by("A")
        .agg(dp.len())
        .release()
        .collect()
    )

    actual = (
        context.query()
        .group_by("B")
        .agg(dp.len())
        .summarize()
    )

    expected = pl.DataFrame({
        "column": ["len"],
        "aggregate": ["Frame Length"],
        "distribution": ["Integer Laplace"],
        "scale": [2.0],
        "threshold": [33]
    }, schema_overrides={"threshold": pl.UInt32})

    # threshold should work out to 33
    pl_testing.assert_frame_equal(actual, expected)

    # check that query runs.
    print('output should be two columns ("B" and "len") with two rows (1, ~500) each')
    print(
        context.query()
        .group_by("B")
        .agg(dp.len())
        .release()
        .collect()
    )


def test_polars_threshold_rho():
    pl = pytest.importorskip("polars")
    pl_testing = pytest.importorskip("polars.testing")

    lf = pl.LazyFrame(
        {"A": [1] * 1000, "B": ["x"] * 500 + ["y"] * 500},
        schema={"A": pl.Int32, "B": pl.String},
    )

    context = dp.Context.compositor(
        data=lf,
        privacy_unit=dp.unit_of(contributions=1),
        privacy_loss=dp.loss_of(rho=0.5, delta=1e-7),
        split_evenly_over=2
    )

    query = (
        context.query()
        .group_by("B")
        .agg(dp.len())
    )

    actual = query.summarize()
    expected = pl.DataFrame({
        "column": ["len"],
        "aggregate": ["Frame Length"],
        "distribution": ["Integer Gaussian"],
        # rho = .5, split over two queries, so rho_0 = 0.25.
        # gaussian formula is rho_0 = (d_in / scale)^2 / 2, now solve for scale:
        # scale = 1 / sqrt(2 * rho_0) = sqrt(2) ~= 1.414
        "scale": [1.4142135623730954],
        # probability of a partition with a unique individual being present in outcome must be at most 1e-7
        # since d_in = 1, only at most one partition may change
        # (when d_in is greater, then must consider union bound over up to L0 partitions)
        # 
        # probability of returning an unstable partition 
        # is the probability that noise added to the count in the unstable partition exceeds the threshold
        # therefore we must limit probability of sampling noise values greater than t to at most delta
        # 
        # mass of discrete gaussian tail greater than t is bounded above by mass of continuous gaussian tail gte t
        # mass of continuous gaussian tail gte t is:
        # erfc(t / scale / sqrt(2)) / 2
        # 
        # if you let t = 7, then mass is 3.7e-7 (too heavy by a factor of ~3.7)
        # if you let t = 8, then mass is 7.7e-9 (sufficiently unlikely enough)
        # 
        # noise added to a true count d_in of 1 results in a threshold of 9
        "threshold": [9]
    }, schema_overrides={"threshold": pl.UInt32})

    # threshold should work out to 9
    pl_testing.assert_frame_equal(actual, expected)

    # check that query runs.
    print('output should be two columns ("B" and "len") with two rows (1, ~500) each')
    release = query.release().collect()
    assert release.columns == ["B", "len"]
    assert len(release) == 2


@pytest.mark.skipif(
    os.getenv('FORCE_TEST_REPLACE_BINARY_PATH') != "1", 
    reason="setting OPENDP_POLARS_LIB_PATH interferes with the execution of other tests"
)
def test_replace_binary_path():
    import os
    pl = pytest.importorskip("polars")
    expr = dp.len(scale=1.)

    # check that the library overwrites paths
    os.environ["OPENDP_POLARS_LIB_PATH"] = "testing!"

    m_expr = dp.m.make_private_expr(
        dp.wild_expr_domain(example_series()[0], by=[]),
        dp.partition_distance(dp.symmetric_distance()),
        dp.max_divergence(),
        expr,
    )
    assert 'testing!' in str(m_expr(pl.LazyFrame(dict())).expr)

    # check that local paths in new expressions get overwritten
    os.environ["OPENDP_POLARS_LIB_PATH"] = __file__
    assert str(dp.len(scale=1.)) == f"len().{__file__}:noise([null, dyn float: 1.0])"

    # cleanup
    del os.environ["OPENDP_POLARS_LIB_PATH"]


def test_pickle_bomb():
    pl = pytest.importorskip("polars")

    from polars._utils.parse import parse_into_list_of_expressions  # type: ignore[import-not-found]
    from polars._utils.wrap import wrap_expr  # type: ignore[import-not-found]
    from opendp._lib import lib_path
    import io
    import pickle

    # modified from https://intoli.com/blog/dangerous-pickles/
    poison_binary = b'c__builtin__\neval\n(V1 / 0\ntR.'

    # poison_binary raises a ZeroDivisionError if it is ever unpickled
    with pytest.raises(ZeroDivisionError):
        pickle.loads(poison_binary)

    # craft an expression that contains a poisoned pickle binary

    py_exprs = parse_into_list_of_expressions((pl.len(), pl.lit("Laplace"), pl.lit(0.7)))

    # Replicates parts of register_plugin_function from Polars,
    # to allow injection of the specially-crafted pickle binary
    bomb_expr = wrap_expr(
        pl.polars.register_plugin_function(
            plugin_path=str(lib_path),
            function_name="noise",
            args=py_exprs,
            kwargs=poison_binary,
            is_elementwise=True,
            input_wildcard_expansion=False,
            returns_scalar=False,
            cast_to_supertype=False,
            pass_name_to_apply=False,
            changes_length=False,
        )
    )

    # craft a lazyframe that contains a poisoned pickle binary
    lf_domain, lf = example_lf()
    bomb_lf = lf.select(bomb_expr)

    # ensure that ser/de round-trip of expression does not trigger pickle
    ser_expr = bomb_expr.meta.serialize()
    pl.Expr.deserialize(io.BytesIO(ser_expr))

    # ensure that ser/de round-trip of lazyframe does not trigger pickle
    ser_lf = bomb_lf.serialize()
    pl.LazyFrame.deserialize(io.BytesIO(ser_lf))

    # OpenDP explicitly rejects any pickled data it finds
    err_msg_re = "OpenDP does not allow pickled keyword arguments as they may enable remote code execution."
    with pytest.raises(dp.OpenDPException, match=err_msg_re):
        dp.m.make_private_expr(
            dp.wild_expr_domain(example_series()[0], by=[]),
            dp.partition_distance(dp.symmetric_distance()),
            dp.max_divergence(),
            bomb_expr,
        )

    with pytest.raises(dp.OpenDPException, match=err_msg_re):
        dp.m.make_private_lazyframe(
            lf_domain,
            dp.symmetric_distance(),
            dp.max_divergence(),
            bomb_lf,
        )


def test_cut():
    pl = pytest.importorskip("polars")
    pl_testing = pytest.importorskip("polars.testing")

    data = pl.LazyFrame({"x": [0.4, 1.0, 1.5, 2.0, 2.5, 3.0, 3.5]})
    with warnings.catch_warnings():
        context = dp.Context.compositor(
            data=data.with_columns(pl.col("x").cut([1.0, 2.0, 3.0]).to_physical()),
            privacy_unit=dp.unit_of(contributions=1),
            privacy_loss=dp.loss_of(epsilon=10000.0),
            split_evenly_over=1,
            margins={("x",): dp.polars.Margin(public_info="keys")},
        )
    actual = (
        context.query()
        .group_by("x")
        .agg(dp.len())
        .release()
        .collect()
        .sort("x")
    )
    expected = pl.DataFrame(
        {"x": [0, 1, 2, 3], "len": [2, 2, 2, 1]}, 
        schema={"x": pl.UInt32, "len": pl.UInt32},
    )

    pl_testing.assert_frame_equal(actual, expected)


@pytest.mark.xfail(raises=AssertionError)
def test_csv_bad_encoding_loading():
    # See https://github.com/opendp/opendp/issues/1976
    # If a CSV is misencoded, Polars loads an empty dataframe.
    # Since we tell users not to look at their data,
    # we may want to try harder to load the csv,
    # or give more information on failure.
    pl = pytest.importorskip("polars")
    pl_testing = pytest.importorskip("polars.testing")
    import tempfile

    name = 'André'
    name_b = name.encode('iso-8859-1') # Polars only handles 'utf-8'.

    with tempfile.NamedTemporaryFile(delete=False) as fp:
        # By default, would delete file on "close()";
        # With "delete=False", clean up when exiting "with" instead.
        fp.write(b'name\n' + name_b)
        fp.close()
<<<<<<< HEAD
        df = pl.scan_csv(fp.name, encoding="utf8-lossy")
=======
        observed = pl.scan_csv(fp.name, encoding="utf8-lossy")
>>>>>>> 8dd09f6b
        expected = pl.LazyFrame(
            {"name": [name]},
            schema={"name": pl.String},
        )
        pl_testing.assert_frame_equal(observed, expected)


def test_categorical_domain_no_mapping():
    pl = pytest.importorskip("polars")

    lf = pl.LazyFrame([pl.Series("A", ["Texas", "New York", None], dtype=pl.Categorical)])

    # query should be rejected even when data is known to be non-null, 
    # because Polars will still raise a warning if the fill value is not in the encoding
    for element_domain in [
        dp.option_domain(dp.categorical_domain()),
        dp.categorical_domain(),
    ]:
        lf_domain = dp.lazyframe_domain([dp.series_domain("A", element_domain)])
        assert str(lf_domain) == "FrameDomain(A: cat; margins=[])"
        match_msg = re.escape("fill_null cannot be applied to categorical data")
        with pytest.raises(dp.OpenDPException, match=match_msg):
            dp.t.make_stable_lazyframe(
                lf_domain, dp.symmetric_distance(),
                lf.with_columns(pl.col("A").fill_null("A"))
            )


@pytest.mark.parametrize("wrap_with_option", [False, True])
def test_categorical_domain_with_mapping(wrap_with_option):
    pl = pytest.importorskip("polars")

    categories = ["Texas", "New York"]
    keys = pl.LazyFrame([pl.Series("A", categories, dtype=pl.Categorical)])
    lf = pl.LazyFrame([pl.Series("A", categories + [None], dtype=pl.Categorical)])

    element_domain = dp.categorical_domain(categories)
    if wrap_with_option:
        element_domain = dp.option_domain(element_domain)
    
    lf_domain = dp.lazyframe_domain([dp.series_domain("A", element_domain)])
    assert str(lf_domain) == "FrameDomain(A: cat; margins=[])"
    # checks that categorical grouping keys can be released if encoding is public
    dp.m.make_private_lazyframe(
        lf_domain, dp.symmetric_distance(), dp.max_divergence(),
        lf.group_by("A").agg(dp.len()).join(keys, how="right", on=["A"]),
        global_scale=1.0
    )


def test_categorical_context():
    pl = pytest.importorskip("polars")

    lf = pl.LazyFrame(
        {"A": [1] * 1000, "B": ["x"] * 500 + ["y"] * 500},
        schema_overrides={"A": pl.Int32, "B": pl.Categorical},
    )

    context = dp.Context.compositor(
        data=lf,
        privacy_unit=dp.unit_of(contributions=1),
        privacy_loss=dp.loss_of(epsilon=1.0, delta=1e-6),
        split_evenly_over=1,
    )

    with pytest.raises(dp.OpenDPException, match=r'Categories are data-dependent'):
        context.query().group_by("B").agg(dp.len()).release()

    # check that query runs.
    print('output should be two columns ("B" and "len") with two rows (1, ~500)')
    release = (
        context.query()
        .with_columns(pl.col.B.cast(str))
        .group_by("B")
        .agg(dp.len())
        .release()
        .collect()
    )
    assert release.shape == (2, 2)


def test_to_physical_unordered():
    pl = pytest.importorskip("polars")
    lf_domain = dp.lazyframe_domain([dp.series_domain("A", dp.categorical_domain())])
    lf = pl.LazyFrame([pl.Series("A", ["Texas", "New York"], dtype=pl.Categorical)])

    # check that row ordering is protected
    with pytest.raises(dp.OpenDPException, match=re.escape("to_physical: to prevent")):
        dp.t.make_stable_lazyframe(
            lf_domain, dp.symmetric_distance(),
            lf.with_columns(pl.col("A").to_physical())
        )


def test_float_sum_with_unlimited_reorderable_partitions():
    lf_domain = dp.lazyframe_domain([
        dp.series_domain("region", dp.atom_domain(T=dp.i64)),
        dp.series_domain("income", dp.atom_domain(T=dp.f64))
    ])
    lf_domain = dp.with_margin(lf_domain, by=["region"], public_info="lengths", max_partition_length=6)

    from opendp.domains import _lazyframe_from_domain
    lf = _lazyframe_from_domain(lf_domain)

    # sum of income per region, add noise with scale of 1.0
    pl = pytest.importorskip('polars')
    plan = lf.group_by("region").agg([
        pl.col("income").dp.sum(bounds=(1_000, 100_000), scale=1.0)
    ])

    # since there are an unknown number of partitions, and each partition has non-zero sensitivity, sensitivity is undefined
    with pytest.raises(dp.OpenDPException, match='max_num_partitions must be known when the metric is not sensitive to ordering'):
        dp.m.make_private_lazyframe(lf_domain, dp.symmetric_distance(), dp.max_divergence(), plan)


def test_sort_usability():
    pl = pytest.importorskip("polars")

    context = dp.Context.compositor(
        data=pl.LazyFrame(schema={"A": pl.Int32}),
        privacy_unit=dp.unit_of(contributions=1),
        privacy_loss=dp.loss_of(epsilon=1.0),
        split_evenly_over=1,
    )
    with pytest.raises(dp.OpenDPException, match="Found sort in query plan."):
        context.query().select(pl.len().dp.noise()).sort(by="A").release()


def test_count_queries():
    pl = pytest.importorskip('polars')
    pl_testing = pytest.importorskip("polars.testing")

    lf_domain = dp.lazyframe_domain([
        dp.series_domain("data", dp.atom_domain(T=dp.i64))
    ])

    from opendp.domains import _lazyframe_from_domain
    lf = _lazyframe_from_domain(lf_domain)

    # sum of income per region, add noise with scale of 1.0
    plan = lf.select([
        pl.col("data").dp.len(scale=0).alias("len"),
        pl.col("data").dp.count(scale=0).alias("count"),
        pl.col("data").dp.n_unique(scale=0).alias("n_unique"),
        pl.col("data").dp.null_count(scale=0).alias("null_count"),
    ])

    m_counts = dp.m.make_private_lazyframe(lf_domain, dp.symmetric_distance(), dp.max_divergence(), plan)

    release = m_counts(pl.LazyFrame({"data": [1, 1, 1, None]})).collect()
    expected = pl.DataFrame({
        "len": [4],
        "count": [3],
        "n_unique": [2],
        "null_count": [1],
    }).cast({pl.Int64: pl.UInt32})
    pl_testing.assert_frame_equal(release, expected)


def test_explicit_grouping_keys():
    pl = pytest.importorskip("polars")
    pl_testing = pytest.importorskip("polars.testing")

    lf_domain, lf = example_lf(margin=["B"], max_partition_length=100)

    plan_right = seed(lf.collect_schema()).group_by("B").agg(pl.col("D").dp.sum((0, 10)))
    labels = pl.LazyFrame(pl.Series("B", [2, 3, 4, 5, 6], dtype=pl.Int32))
    plan = labels.join(plan_right, on="B", how="left")
    m_lf = dp.m.make_private_lazyframe(
        lf_domain, dp.symmetric_distance(), dp.max_divergence(), plan, 0.0
    )

    df_act = m_lf(lf).collect()

    df_exp = pl.DataFrame(
        [
            pl.Series("B", list(range(2, 7)), dtype=pl.Int32),
            pl.Series("D", [20] * 4 + [0], dtype=pl.Int32),
        ]
    )
    pl_testing.assert_frame_equal(df_act.sort("B"), df_exp)


def test_explicit_grouping_keys_context():
    pl = pytest.importorskip("polars")
    pl_testing = pytest.importorskip("polars.testing")

    lf_domain, lf = example_lf(margin=["B"], max_partition_length=100)

    context = dp.Context.compositor(
        data=lf,
        privacy_unit=dp.unit_of(contributions=1),
        privacy_loss=dp.loss_of(epsilon=1.),
        split_evenly_over=1,
        domain=lf_domain,
    )

    keys = pl.DataFrame(pl.Series("B", [2, 3, 4, 5, 6], dtype=pl.Int32))
    query = context.query().group_by("B").agg(pl.col("D").dp.sum((0, 10))).with_keys(keys)
    observed = query.release().collect().sort("B")
    
    expected = pl.DataFrame(
        [
            pl.Series("B", list(range(2, 7)), dtype=pl.Int32),
            pl.Series("D", [20] * 4 + [0], dtype=pl.Int32),
        ]
    )
    assert observed.collect_schema() == expected.collect_schema()
    observed = observed.with_columns(D=expected["D"])
    pl_testing.assert_frame_equal(observed, expected)


@pytest.mark.parametrize("dtype", ["Time", "Datetime", "Date"])
def test_datetime(dtype):
    pl = pytest.importorskip("polars")
    dtype = getattr(pl, dtype)

    context = dp.Context.compositor(
        data=pl.LazyFrame([pl.Series("x", ["2000-01-02T03:04:05"])]),
        privacy_unit=dp.unit_of(contributions=1),
        privacy_loss=dp.loss_of(epsilon=1.0, delta=1e-7),
        split_evenly_over=1
    )
    query = (
        context.query()
        .with_columns(pl.col.x.str.strptime(format=r"%Y-%m-%dT%H:%M:%S", dtype=dtype))
        .group_by("x").agg(dp.len())
    )
    observed = query.release().collect()
    assert observed["x"].dtype == dtype


def test_temporal_domain():
    pl = pytest.importorskip("polars")

    # this triggers construction of a lazyframe domain from the schema
    context = dp.Context.compositor(
        data=pl.LazyFrame([
            pl.Series("date", [date(2000, 1, 1)]),
            pl.Series("time", [time(7, 8, 9)]),
            pl.Series("datetime", [datetime(2000, 1, 1, 7, 8, 9)]),
        ]),
        privacy_unit=dp.unit_of(contributions=1),
        privacy_loss=dp.loss_of(epsilon=1.0, delta=1e-7),
        split_evenly_over=1
    )
    observed = context.accountant.input_domain
    expected = dp.lazyframe_domain([
        dp.series_domain("date", dp.option_domain(dp.atom_domain(T="NaiveDate"))),
        dp.series_domain("time", dp.option_domain(dp.atom_domain(T="NaiveTime"))),
        dp.series_domain("datetime", dp.option_domain(dp.datetime_domain(time_unit="us"))),
    ])

    # check that domain is as expected
    assert observed == expected<|MERGE_RESOLUTION|>--- conflicted
+++ resolved
@@ -751,11 +751,7 @@
         # With "delete=False", clean up when exiting "with" instead.
         fp.write(b'name\n' + name_b)
         fp.close()
-<<<<<<< HEAD
-        df = pl.scan_csv(fp.name, encoding="utf8-lossy")
-=======
         observed = pl.scan_csv(fp.name, encoding="utf8-lossy")
->>>>>>> 8dd09f6b
         expected = pl.LazyFrame(
             {"name": [name]},
             schema={"name": pl.String},
