import pytest
import opendp.prelude as dp
<<<<<<< HEAD
=======
import os
import warnings
>>>>>>> c3e034f1


dp.enable_features("contrib", "honest-but-curious")


def test_polars_version():
    pl = pytest.importorskip("polars")
    from opendp.mod import _EXPECTED_POLARS_VERSION

    assert pl.__version__ == _EXPECTED_POLARS_VERSION


def seed(schema):
    pl = pytest.importorskip("polars")
    return pl.DataFrame(None, schema, orient="row").lazy()  # type: ignore[attr-defined]


def example_series():
    pl = pytest.importorskip("polars")
    return [
        dp.series_domain("A", dp.option_domain(dp.atom_domain(T=dp.f64))),
        dp.series_domain("B", dp.atom_domain(T=dp.i32)),
        dp.series_domain("C", dp.option_domain(dp.atom_domain(T=dp.String))),
        dp.series_domain("D", dp.atom_domain(T=dp.i32)),
    ], [
        pl.Series("A", [1.0] * 50, dtype=pl.Float64),
        pl.Series("B", [1, 2, 3, 4, 5] * 10, dtype=pl.Int32),
        pl.Series("C", ["1"] * 49 + [None], dtype=pl.String),
        pl.Series("D", [2] * 50, dtype=pl.Int32),
    ]


def test_infer():
    pl = pytest.importorskip("polars")
    series = pl.Series("A", [1] * 100)
    assert dp.RuntimeType.infer(series) == dp.Series
    assert dp.RuntimeType.infer(pl.DataFrame(series)) == dp.DataFrame
    assert dp.RuntimeType.infer(pl.LazyFrame(series)) == dp.LazyFrame
    assert dp.RuntimeType.infer(pl.col("A")) == dp.Expr


def example_lf(margin=None, **kwargs):
    pl = pytest.importorskip("polars")
    domains, series = example_series()
    lf_domain, lf = dp.lazyframe_domain(domains), pl.LazyFrame(series)
    if margin is not None:
        lf_domain = dp.with_margin(lf_domain, by=margin, **kwargs)
    return lf_domain, lf


def test_expr_domain():
    lf_domain, _ = example_lf()
    dp.expr_domain(lf_domain)


def test_domains():
    example_lf(margin=["B"])
    example_lf(margin=["B"], public_info="keys", max_partition_length=50)
    example_lf(
        margin=["B"],
        public_info="lengths",
        max_partition_length=50,
        max_num_partitions=3,
        max_partition_contributions=2,
        max_influenced_partitions=1,
    )


# data loaders
@pytest.mark.parametrize("domain,series", zip(*example_series()))
def test_series_ffi(domain, series):
    """ensure that series can be passed to/from Rust"""
    pl_testing = pytest.importorskip("polars.testing")

    t_ident = (domain, dp.symmetric_distance()) >> dp.t.then_identity()
    pl_testing.assert_series_equal(t_ident(series), series)


def test_lazyframe_ffi():
    """ensure that lazyframes can be passed to/from Rust"""
    pl_testing = pytest.importorskip("polars.testing")
    lf_domain, lf = example_lf()
    t_ident = (lf_domain, dp.symmetric_distance()) >> dp.t.then_identity()

    pl_testing.assert_frame_equal(t_ident(lf).collect(), lf.collect())


def test_expr_ffi():
    """ensure that expr domain's carrier type can be passed to/from Rust"""
    pl = pytest.importorskip("polars")
    lf_domain, lf = example_lf()
    expr_domain = dp.expr_domain(lf_domain, grouping_columns=[])
    t_ident = (expr_domain, dp.symmetric_distance()) >> dp.t.then_identity()
    assert str(t_ident((lf, pl.col("A")))[1]) == str(pl.col("A"))


@pytest.mark.parametrize(
    "measure", [dp.max_divergence(T=float), dp.zero_concentrated_divergence(T=float)]
)
def test_private_lazyframe_explicit_sum(measure):
    pl = pytest.importorskip("polars")
    pl_testing = pytest.importorskip("polars.testing")

    lf_domain, lf = example_lf(
        margin=["B"], public_info="keys", max_partition_length=50
    )

    expr = pl.col("A").fill_null(0.0).clip(0.0, 1.0).sum().dp.noise(0.0)
    plan = seed(lf.collect_schema()).group_by("B").agg(expr).sort("B")
    m_lf = dp.m.make_private_lazyframe(
        lf_domain, dp.symmetric_distance(), measure, plan, 0.0
    )

    df_exp = pl.DataFrame(
        [
            pl.Series("B", list(range(1, 6)), dtype=pl.Int32),
            pl.Series("A", [10.0] * 5),
        ]
    )
    df_act = m_lf(lf).collect()
    pl_testing.assert_frame_equal(df_act, df_exp)


@pytest.mark.parametrize(
    "measure", [dp.max_divergence(T=float), dp.zero_concentrated_divergence(T=float)]
)
def test_private_lazyframe_sum(measure):
    pl = pytest.importorskip("polars")
    pl_testing = pytest.importorskip("polars.testing")

    lf_domain, lf = example_lf(
        margin=["B"], public_info="keys", max_partition_length=50
    )
    expr = pl.col("A").fill_null(0.0).dp.sum((1.0, 2.0), scale=0.0)
    plan = seed(lf.collect_schema()).group_by("B").agg(expr).sort("B")
    m_lf = dp.m.make_private_lazyframe(
        lf_domain, dp.symmetric_distance(), measure, plan, 0.0
    )

    expect = pl.DataFrame(
        [
            pl.Series("B", [1, 2, 3, 4, 5], dtype=pl.Int32),
            pl.Series("A", [10.0] * 5, dtype=pl.Float64),
        ]
    )
    pl_testing.assert_frame_equal(m_lf(lf).collect(), expect)


@pytest.mark.parametrize(
    "measure", [dp.max_divergence(T=float), dp.zero_concentrated_divergence(T=float)]
)
def test_private_lazyframe_mean(measure):
    pl = pytest.importorskip("polars")
    pl_testing = pytest.importorskip("polars.testing")

    lf_domain, lf = example_lf(
        margin=["B"], public_info="lengths", max_partition_length=50
    )

    expr = pl.col("A").fill_null(0.0).dp.mean((1.0, 2.0), scale=0.0)
    plan = seed(lf.collect_schema()).group_by("B").agg(expr).sort("B")
    m_lf = dp.m.make_private_lazyframe(
        lf_domain, dp.symmetric_distance(), measure, plan, 1.0
    )

    expect = pl.DataFrame(
        [
            pl.Series("B", [1, 2, 3, 4, 5], dtype=pl.Int32),
            pl.Series("A", [1.0] * 5, dtype=pl.Float64),
        ]
    )
    pl_testing.assert_frame_equal(m_lf(lf).collect(), expect)


def test_stable_lazyframe():
    pl = pytest.importorskip("polars")
    lf_domain, lf = example_lf()
    with pytest.raises(dp.OpenDPException):
        dp.t.make_stable_lazyframe(
            lf_domain,
            dp.symmetric_distance(),
            lf.with_columns(pl.col("A").cast(int)),
        )


def test_stable_expr():
    pl = pytest.importorskip("polars")
    domain = dp.expr_domain(example_lf()[0])
    with pytest.raises(dp.OpenDPException):
        dp.t.make_stable_expr(domain, dp.symmetric_distance(), pl.col("A").cast(int))


def test_private_expr():
    pl = pytest.importorskip("polars")
    domain = dp.expr_domain(example_lf(margin=[])[0], grouping_columns=[])
    with pytest.raises(dp.OpenDPException):
        dp.m.make_private_expr(
            domain,
            dp.symmetric_distance(),
            dp.max_divergence(T=float),
            pl.col("A").sum(),
        )


def test_private_lazyframe_median():
    pl = pytest.importorskip("polars")
    pl_testing = pytest.importorskip("polars.testing")

    lf_domain, lf = example_lf(
        margin=["A"], public_info="keys", max_partition_length=50
    )
    candidates = list(range(1, 6))
    expr = pl.col("B").dp.median(candidates, 1.0)
    plan = seed(lf.collect_schema()).group_by("A").agg(expr)
    m_lf = dp.m.make_private_lazyframe(
        lf_domain, dp.symmetric_distance(), dp.max_divergence(T=float), plan, 0.0
    )
    expect = pl.DataFrame(
        [pl.Series("A", [1.0], dtype=pl.Float64), pl.Series("B", [3], dtype=pl.Int64)]
    )

    pl_testing.assert_frame_equal(m_lf(lf).collect(), expect)


@pytest.mark.parametrize(
    "measure", [dp.max_divergence(T=float), dp.zero_concentrated_divergence(T=float)]
)
def test_filter(measure):
    """ensure that expr domain's carrier type can be passed to/from Rust"""
    pl = pytest.importorskip("polars")
    pl_testing = pytest.importorskip("polars.testing")

    lf_domain, lf = example_lf(margin=[], public_info="keys", max_partition_length=50)

    plan = lf.filter(pl.col("B") < 2).select(pl.len().dp.noise(scale=0.0))

    m_lf = dp.m.make_private_lazyframe(
        lf_domain, dp.symmetric_distance(), measure, plan
    )

    expect = pl.DataFrame([pl.Series("len", [10], dtype=pl.UInt32)])
    pl_testing.assert_frame_equal(m_lf(lf).collect(), expect)


def test_onceframe_multi_collect():
    pl = pytest.importorskip("polars")

    lf_domain, lf = example_lf()
    plan = seed(lf.collect_schema()).select(pl.len().dp.noise(0.0))
    m_lf = dp.m.make_private_lazyframe(
        lf_domain, dp.symmetric_distance(), dp.max_divergence(T=float), plan
    )

    of = m_lf(lf)
    of.collect()
    with pytest.raises(dp.OpenDPException):
        of.collect()


def test_onceframe_lazy():
    pl = pytest.importorskip("polars")

    lf_domain, lf = example_lf()
    plan = seed(lf.collect_schema()).select(pl.len().dp.noise(0.0))
    m_lf = dp.m.make_private_lazyframe(
        lf_domain, dp.symmetric_distance(), dp.max_divergence(T=float), plan
    )

    of = m_lf(lf)
    dp.enable_features("honest-but-curious")
    assert isinstance(of.lazy(), pl.LazyFrame)


@pytest.mark.parametrize(
    "measure", [dp.max_divergence(T=float), dp.zero_concentrated_divergence(T=float)]
)
def test_mechanisms(measure):
    pl_testing = pytest.importorskip("polars.testing")

    pl = pytest.importorskip("polars")

    lf_domain, lf = example_lf()

    if measure == dp.max_divergence(T=float):
        expr = pl.len().dp.laplace(0.0)
    else:
        expr = pl.len().dp.gaussian(0.0)

    plan = seed(lf.collect_schema()).select(expr)
    m_lf = dp.m.make_private_lazyframe(
        lf_domain, dp.symmetric_distance(), measure, plan, 0.0
    )

    expect = pl.DataFrame([pl.Series("len", [50], dtype=pl.UInt32)])
    pl_testing.assert_frame_equal(m_lf(lf).collect(), expect)


def test_wrong_mechanism():
    pl = pytest.importorskip("polars")

    lf_domain, lf = example_lf()

    plan = seed(lf.collect_schema()).select(pl.len().dp.gaussian(0.0))
    with pytest.raises(dp.OpenDPException) as err:
        dp.m.make_private_lazyframe(
            lf_domain, dp.symmetric_distance(), dp.max_divergence(T=float), plan, 0.0
        )
    assert "expected Laplace distribution, found Gaussian" in (err.value.message or "")


def test_polars_context():
    pl = pytest.importorskip("polars")

    lf = pl.LazyFrame(
        {"A": [1, 2, 3, 4], "B": ["x", "x", "y", None]},
        schema={"A": pl.Int32, "B": pl.String},
    )

    context = dp.Context.compositor(
        data=lf,
        privacy_unit=dp.unit_of(contributions=1),
        privacy_loss=dp.loss_of(epsilon=1.0),
        split_evenly_over=2,
        margins={
            # TODO: this is redundant with the second margin
            (): dp.Margin(max_partition_length=5),
            ("B",): dp.Margin(public_info="keys", max_partition_length=5),
        },
    )

    (
        context.query()
        .with_columns(pl.col("B").is_null().alias("B_nulls"))
        .filter(pl.col("B_nulls"))
        .select(pl.col("A").fill_null(2.0).dp.sum((0, 3)))
        .release()  # type: ignore[union-attr]
        .collect()
    )

    (
        context.query()
        .group_by("B")
        .agg(pl.len().dp.noise(), pl.col("A").fill_null(2).dp.sum((0, 3)))
        .release()  # type: ignore[union-attr]
        .collect()
    )


def test_polars_describe():
    pl = pytest.importorskip("polars")
    pl_testing = pytest.importorskip("polars.testing")

    lf = pl.LazyFrame(schema={"A": pl.Int32, "B": pl.String})

    context = dp.Context.compositor(
        data=lf,
        privacy_unit=dp.unit_of(contributions=1),
        privacy_loss=dp.loss_of(epsilon=1.0),
        split_evenly_over=2,
        margins={
            ("B",): dp.Margin(public_info="keys", max_partition_length=5),
        },
    )

    expected = pl.DataFrame(
        {
            "column": ["len", "A"],
            "aggregate": ["Len", "Sum"],
            "distribution": ["Integer Laplace", "Integer Laplace"],
            "scale": [8.0, 8.0],
        }
    )

    query = (
        context.query()
        .group_by("B")
        .agg(pl.len().dp.noise(), pl.col("A").fill_null(2).dp.sum((0, 3)))
    )

    actual = query.accuracy()  # type: ignore[union-attr]
    pl_testing.assert_frame_equal(expected, actual)

    accuracy = dp.discrete_laplacian_scale_to_accuracy(8.0, 0.05)
    expected = expected.with_columns(accuracy=accuracy)
    actual = query.accuracy(alpha=0.05)  # type: ignore[union-attr]
    pl_testing.assert_frame_equal(expected, actual)


def test_polars_non_wrapping():
    pl = pytest.importorskip("polars")

    context = dp.Context.compositor(
        data=pl.LazyFrame({"A": ["x", "x", "y", None]}),
        privacy_unit=dp.unit_of(contributions=1),
        privacy_loss=dp.loss_of(epsilon=1.0),
        split_evenly_over=1,
    )
    # only calls that return a LazyFrame or LazyGroupBy are wrapped
    assert context.query().explain() == 'DF ["A"]; PROJECT */1 COLUMNS; SELECTION: None'
    assert context.query().collect_schema() == {"A": pl.String}
    serial = context.query().with_columns(pl.col("A") + 2).serialize(format="json")
    assert serial.startswith('{"HStack":')
    # for coverage: attribute access works properly
    context.query()._ldf


def test_polars_collect_early():
    pl = pytest.importorskip("polars")

    context = dp.Context.compositor(
        data=pl.LazyFrame({"A": ["x", "x", "y", None]}),
        privacy_unit=dp.unit_of(contributions=1),
        privacy_loss=dp.loss_of(epsilon=1.0),
        split_evenly_over=1,
    )

    # catch the user trying to collect before release
    with pytest.raises(ValueError):
        context.query().collect()

    with pytest.raises(ValueError):
        context.query().describe()


def test_polars_threshold():
    pl = pytest.importorskip("polars")
    pl_testing = pytest.importorskip("polars.testing")

    lf = pl.LazyFrame(
        {"A": [1] * 1000, "B": ["x"] * 500 + ["y"] * 500},
        schema={"A": pl.Int32, "B": pl.String},
    )

    context = dp.Context.compositor(
        data=lf,
        privacy_unit=dp.unit_of(contributions=1),
        privacy_loss=dp.loss_of(epsilon=1.0, delta=1e-7),
        split_evenly_over=2,
        margins={
            ("A",): dp.Margin(public_info="keys"),
        },
    )

    actual = (
        context.query()
        .group_by("A")
        .agg(pl.len().dp.noise())
        .accuracy()
    )

    expected = pl.DataFrame({
        "column": ["len"],
        "aggregate": ["Len"],
        "distribution": ["Integer Laplace"],
        "scale": [2.0]
    })

    # check that no threshold is set when keys are known
    pl_testing.assert_frame_equal(actual, expected)

    # check that query runs.
    print('output should be two columns ("A" and "len") with one row (1, ~1000)')
    print(
        context.query()
        .group_by("A")
        .agg(pl.len().dp.noise())
        .release()
        .collect()
    )

    actual = (
        context.query()
        .group_by("B")
        .agg(pl.len().dp.noise())
        .accuracy()
    )

    expected = pl.DataFrame({
        "column": ["len"],
        "aggregate": ["Len"],
        "distribution": ["Integer Laplace"],
        "scale": [2.0],
        "threshold": [33]
    }, schema_overrides={"threshold": pl.UInt32})

    # threshold should work out to 33
    pl_testing.assert_frame_equal(actual, expected)

    # check that query runs.
    print('output should be two columns ("B" and "len") with two rows (1, ~500) each')
    print(
        context.query()
        .group_by("B")
        .agg(pl.len().dp.noise())
        .release()
        .collect()
    )


def test_replace_binary_path():
    import os
    os.environ["OPENDP_LIB_PATH"] = "testing!"
    pl = pytest.importorskip("polars")

    m_expr = dp.m.make_private_expr(
        dp.expr_domain(example_lf()[0], grouping_columns=[]),
        dp.partition_distance(dp.symmetric_distance()),
        dp.max_divergence(T=float),
        pl.len().dp.noise(scale=1.),
    )
    assert str(m_expr((pl.LazyFrame(dict()), pl.all()))) == "len().testing!:noise_plugin()"

<<<<<<< HEAD
    del os.environ["OPENDP_LIB_PATH"]
=======
    # check that local paths in new expressions get overwritten
    os.environ["OPENDP_POLARS_LIB_PATH"] = __file__
    assert str(pl.len().dp.noise(scale=1.)) == f"len().{__file__}:noise([null, dyn float: 1.0])"

    # cleanup
    del os.environ["OPENDP_POLARS_LIB_PATH"]


def test_pickle_bomb():
    pl = pytest.importorskip("polars")

    from polars._utils.parse import parse_into_list_of_expressions  # type: ignore[import-not-found]
    from polars._utils.wrap import wrap_expr  # type: ignore[import-not-found]
    from opendp._lib import lib_path
    import io
    import re
    import pickle

    # modified from https://intoli.com/blog/dangerous-pickles/
    poison_binary = b'c__builtin__\neval\n(V1 / 0\ntR.'

    # poison_binary raises a ZeroDivisionError if it is ever unpickled
    with pytest.raises(ZeroDivisionError):
        pickle.loads(poison_binary)

    # craft an expression that contains a poisoned pickle binary

    py_exprs = parse_into_list_of_expressions((pl.len(), pl.lit("Laplace"), pl.lit(0.7)))

    # Replicates parts of register_plugin_function from Polars,
    # to allow injection of the specially-crafted pickle binary
    bomb_expr = wrap_expr(
        pl.polars.register_plugin_function(
            plugin_path=str(lib_path),
            function_name="noise",
            args=py_exprs,
            kwargs=poison_binary,
            is_elementwise=True,
            input_wildcard_expansion=False,
            returns_scalar=False,
            cast_to_supertype=False,
            pass_name_to_apply=False,
            changes_length=False,
        )
    )

    # craft a lazyframe that contains a poisoned pickle binary
    lf_domain, lf = example_lf()
    bomb_lf = lf.select(bomb_expr)

    # ensure that ser/de round-trip of expression does not trigger pickle
    ser_expr = bomb_expr.meta.serialize()
    pl.Expr.deserialize(io.BytesIO(ser_expr))

    # ensure that ser/de round-trip of lazyframe does not trigger pickle
    ser_lf = bomb_lf.serialize()
    pl.LazyFrame.deserialize(io.BytesIO(ser_lf))

    # OpenDP explicitly rejects any pickled data it finds
    err_msg_re = re.escape("OpenDP does not allow pickled keyword arguments as they may enable remote code execution.")
    with pytest.raises(dp.OpenDPException, match=err_msg_re):
        dp.m.make_private_expr(
            dp.expr_domain(lf_domain, grouping_columns=[]),
            dp.partition_distance(dp.symmetric_distance()),
            dp.max_divergence(T=float),
            bomb_expr,
        )

    with pytest.raises(dp.OpenDPException, match=err_msg_re):
        dp.m.make_private_lazyframe(
            lf_domain,
            dp.symmetric_distance(),
            dp.max_divergence(T=float),
            bomb_lf,
        )


def test_cut():
    pl = pytest.importorskip("polars")
    pl_testing = pytest.importorskip("polars.testing")

    data = pl.LazyFrame({"x": [0.4, 1.0, 1.5, 2.0, 2.5, 3.0, 3.5]})
    with warnings.catch_warnings():
        context = dp.Context.compositor(
            data=data.with_columns(pl.col("x").cut([1.0, 2.0, 3.0]).to_physical()),
            privacy_unit=dp.unit_of(contributions=1),
            privacy_loss=dp.loss_of(epsilon=10000.0),
            split_evenly_over=1,
            margins={("x",): dp.polars.Margin(public_info="keys")},
        )
    actual = (
        context.query()
        .group_by("x")
        .agg(pl.len().dp.noise())
        .release()
        .collect()
        .sort("x")
    )
    expected = pl.DataFrame(
        {"x": [0, 1, 2, 3], "len": [2, 2, 2, 1]}, 
        schema={"x": pl.UInt32, "len": pl.UInt32},
    )

    pl_testing.assert_frame_equal(actual, expected)
    
>>>>>>> c3e034f1
<|MERGE_RESOLUTION|>--- conflicted
+++ resolved
@@ -1,10 +1,7 @@
 import pytest
 import opendp.prelude as dp
-<<<<<<< HEAD
-=======
 import os
 import warnings
->>>>>>> c3e034f1
 
 
 dp.enable_features("contrib", "honest-but-curious")
@@ -517,9 +514,6 @@
     )
     assert str(m_expr((pl.LazyFrame(dict()), pl.all()))) == "len().testing!:noise_plugin()"
 
-<<<<<<< HEAD
-    del os.environ["OPENDP_LIB_PATH"]
-=======
     # check that local paths in new expressions get overwritten
     os.environ["OPENDP_POLARS_LIB_PATH"] = __file__
     assert str(pl.len().dp.noise(scale=1.)) == f"len().{__file__}:noise([null, dyn float: 1.0])"
@@ -623,6 +617,4 @@
         schema={"x": pl.UInt32, "len": pl.UInt32},
     )
 
-    pl_testing.assert_frame_equal(actual, expected)
-    
->>>>>>> c3e034f1
+    pl_testing.assert_frame_equal(actual, expected)