import pytest
import opendp.prelude as dp


@pytest.mark.xfail(raises=dp.UnknownTypeException)
def test_iterable_data():
    # Currently fails with:
    #   opendp.mod.UnknownTypeException: <class 'range'>
    # Possible resolution:
    #   The data kwarg accepts iterables.
    context = dp.Context.compositor(
        data=range(100),
        privacy_unit=dp.unit_of(contributions=1),
        privacy_loss=dp.loss_of(epsilon=1.0),
        split_evenly_over=1,
    )
    sum_query = context.query().clamp((1.0, 10.0)).sum()
    sum_query.laplace()


def test_int_data_laplace_param():
    context = dp.Context.compositor(
        data=[1, 2, 3, 4, 5],
        privacy_unit=dp.unit_of(contributions=1),
        privacy_loss=dp.loss_of(epsilon=1.0),
        split_evenly_over=1,
    )
    sum_query = context.query().clamp((1, 10)).sum()
    sum_query.laplace(100)


@pytest.mark.xfail(raises=dp.OpenDPException)
def test_mean_without_size():
    # Currently fails with:
    #   opendp.mod.OpenDPException:
    #     MakeTransformation("dataset size must be known. Either specify size in the input domain or use make_resize")
    # Possible resolution:
    #   Error message suggests fixes in terms on the new Context API.
    context = dp.Context.compositor(
        data=[1.0, 2.0, 3.0, 4.0, 5.0],
        privacy_unit=dp.unit_of(contributions=1),
        privacy_loss=dp.loss_of(epsilon=1.0),
        split_evenly_over=1,
    )
    mean_query = context.query().clamp((1.0, 10.0)).mean()
    mean_query.laplace()


@pytest.mark.xfail(raises=dp.OpenDPException)
def test_int_mean():
    # Currently fails with:
    #   opendp.mod.OpenDPException:
    #     FFI("No match for concrete type i32. You've got a debug binary! Debug binaries support fewer types. Consult https://docs.opendp.org/en/stable/contributing/development-environment.html#build-opendp")
    # Possible resolution:
    #   Should just be the same as any mean without a size.
    context = dp.Context.compositor(
        data=[1, 2, 3, 4, 5],
        privacy_unit=dp.unit_of(contributions=1),
        privacy_loss=dp.loss_of(epsilon=1.0),
        split_evenly_over=1,
    )
    mean_query = context.query().clamp((1, 10)).mean()
    mean_query.laplace()


def test_scalar_instead_of_vector():
    with pytest.raises(TypeError, match='To fix, wrap domain kwarg with dp.vector_domain()'):
        dp.Context.compositor(
            data=[1, 2, 3, 4, 5],
            privacy_unit=dp.unit_of(contributions=1),
            privacy_loss=dp.loss_of(epsilon=1.0),
            split_evenly_over=1,
            domain=dp.domain_of(int),
        )

def test_query_dir():
    context = dp.Context.compositor(
        data=[1, 2, 3, 4, 5],
        privacy_unit=dp.unit_of(contributions=1),
        privacy_loss=dp.loss_of(epsilon=1.0),
        split_evenly_over=1,
    )
    query_dir = dir(context.query())
    assert 'count' in query_dir
    assert 'laplace' in query_dir

<<<<<<< HEAD

def test_priv_map_fails():
    pl = pytest.importorskip('polars')
    # partitions? NB_REGIONS = 3
    NB_ROWS = 6

    df = pl.DataFrame(
        {
            "region": [1, 1, 2, 2, 3, 3],
            "income": [1000.0, 1000.0, 2000.0, 2000.0, 3000.0, 3000.0]
        },
        schema={"region": pl.Int64, "income": pl.Float64}
    )
    lf = df.lazy()

    # Minimal domain
    lf_domain = dp.lazyframe_domain([
        dp.series_domain("region", dp.atom_domain(T=dp.i64)),
        dp.series_domain("income", dp.atom_domain(T=dp.f64))
    ])
    lf_domain = dp.with_margin(lf_domain, by=[], public_info="lengths", max_partition_length=NB_ROWS)

    # Group-by query: average income per region, add noïse with scale of 1.0
    income_lower_bound, income_upper_bound = 1_000, 100_000
    plan = lf.group_by("region").agg([
        pl.col("income").dp.mean(bounds=(income_lower_bound, income_upper_bound), scale=1.0)
    ]).sort("income")

    # Bad domain: add a margin that does not include max_num_partitions
    bad_domain = dp.with_margin(lf_domain, by=["region"], public_info="lengths", max_partition_length=NB_ROWS)

    # Construct and collect a measurement with bad_domain works
    # TODO: Should it fail here?
    bad_meas = dp.m.make_private_lazyframe(bad_domain, dp.symmetric_distance(), dp.max_divergence(T=float), plan)
    _ = bad_meas(lf).collect()

    # Privacy map fails: This is expected?
    with pytest.raises(dp.OpenDPException, match='max_num_partitions must be known when the metric is not sensitive to ordering'):
        bad_meas.map(1)
=======
@pytest.mark.xfail(raises=dp.OpenDPException)
def test_string_instead_of_tuple_for_margin_key():
    pl = pytest.importorskip("polars")

    lf = pl.LazyFrame(
        {"a_column": [1, 2, 3, 4]},
        schema={"a_column": pl.Int32},
    )

    context = dp.Context.compositor(
        data=lf,
        privacy_unit=dp.unit_of(contributions=1),
        privacy_loss=dp.loss_of(epsilon=1.0),
        split_evenly_over=1,
        margins={
            # To reproduce failure, the column name must be multiple characters.
            # TODO: We want to fail earlier because the key is not a tuple.
            # (mypy does catch this, so we need "type: ignore", but we can't rely on users running mypy.)
            ("a_column"): dp.polars.Margin(public_info="keys", max_partition_length=5), # type: ignore
        },
    )

    counts = (
        context.query()
        .group_by("a_column")
        .agg(pl.len().dp.noise())
    )
    counts.summarize()
    # counts.release().collect()
>>>>>>> 13864bb3
<|MERGE_RESOLUTION|>--- conflicted
+++ resolved
@@ -84,7 +84,6 @@
     assert 'count' in query_dir
     assert 'laplace' in query_dir
 
-<<<<<<< HEAD
 
 def test_priv_map_fails():
     pl = pytest.importorskip('polars')
@@ -124,7 +123,8 @@
     # Privacy map fails: This is expected?
     with pytest.raises(dp.OpenDPException, match='max_num_partitions must be known when the metric is not sensitive to ordering'):
         bad_meas.map(1)
-=======
+
+
 @pytest.mark.xfail(raises=dp.OpenDPException)
 def test_string_instead_of_tuple_for_margin_key():
     pl = pytest.importorskip("polars")
@@ -153,5 +153,4 @@
         .agg(pl.len().dp.noise())
     )
     counts.summarize()
-    # counts.release().collect()
->>>>>>> 13864bb3
+    # counts.release().collect()