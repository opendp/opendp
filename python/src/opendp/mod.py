--- conflicted
+++ resolved
@@ -12,12 +12,8 @@
 import importlib
 import json
 
-<<<<<<< HEAD
-from opendp._lib import AnyMeasurement, AnyTransformation, AnyDomain, AnyMetric, AnyMeasure, AnyFunction, import_optional_dependency
-=======
-from opendp._lib import AnyMeasurement, AnyTransformation, AnyDomain, AnyMetric, AnyMeasure, AnyFunction, get_opendp_version
-
->>>>>>> b3e265b2
+from opendp._lib import AnyMeasurement, AnyTransformation, AnyDomain, AnyMetric, AnyMeasure, AnyFunction, import_optional_dependency, get_opendp_version
+
 
 # https://mypy.readthedocs.io/en/stable/runtime_troubles.html#import-cycles
 if TYPE_CHECKING:
@@ -44,6 +40,8 @@
     'binary_search_param',
     'binary_search',
     'exponential_bounds_search',
+    'serialize',
+    'deserialize',
     '__version__',
 ]
 
@@ -1169,10 +1167,8 @@
     return signed_band_search(center, at_center, sign)
 
 
-<<<<<<< HEAD
 _TUPLE_FLAG = '__tuple__'
 _POLARS_FLAG = '__polars__'
-_BYTES_FLAG = '__bytes__'
 
 class _Encoder(json.JSONEncoder):
     def default(self, obj):
@@ -1230,9 +1226,6 @@
 
 
 _EXPECTED_POLARS_VERSION = '1.12.0' # Keep in sync with setup.cfg.
-=======
-_EXPECTED_POLARS_VERSION = '1.12.0' # Keep in sync with setup.cfg.
-
-
-__version__ = get_opendp_version()
->>>>>>> b3e265b2
+
+
+__version__ = get_opendp_version()