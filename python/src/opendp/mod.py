--- conflicted
+++ resolved
@@ -741,18 +741,13 @@
 
 
 def assert_features(*features: str) -> None:
-<<<<<<< HEAD
     '''
     Check whether a given feature is enabled. See :ref:`feature-listing` for details.
     '''
-    for feature in features:
-        assert feature in GLOBAL_FEATURES, f"Attempted to use function that requires {feature}, but {feature} is not enabled. See https://github.com/opendp/opendp/discussions/304, then call enable_features(\"{feature}\")"
-=======
     missing_features = [f for f in features if f not in GLOBAL_FEATURES]
     if missing_features:
         features_string = ', '.join(f'"{f}"' for f in features)
         raise OpenDPException(f"Attempted to use function that requires {features_string}, but not enabled. See https://github.com/opendp/opendp/discussions/304, then call enable_features({features_string})")
->>>>>>> 61a578a9
 
 
 M = TypeVar("M", Transformation, Measurement)
