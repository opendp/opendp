--- conflicted
+++ resolved
@@ -746,7 +746,7 @@
         """
         Select columns from this ``LazyFrame``.
 
-        OpenDP allows expressions in select statements that aggregate to not be row-by-row.
+        OpenDP expects expressions in select statements that don't aggregate to be row-by-row.
         """
         ...
 
@@ -794,156 +794,10 @@
         """
         Add columns to this ``LazyFrame``.
 
-<<<<<<< HEAD
         OpenDP requires that expressions in with_columns are row-by-row:
         expressions may not change the number or order of records
         """
         ...
-=======
-                    return out
-
-                return wrap
-            return attr
-
-        # These definitions are primarily for mypy:
-        # Without them, a "# type: ignore[union-attr]" is needed on every line where these methods are used.
-        # The docstrings are not seen by Sphinx, but aren't doing any harm either.
-
-        def sort(  # type: ignore[empty-body]
-            self,
-            by: IntoExpr | Iterable[IntoExpr],
-            *more_by: IntoExpr,
-            descending: bool | Sequence[bool] = False,
-            nulls_last: bool | Sequence[bool] = False,
-            maintain_order: bool = False,
-            multithreaded: bool = True,
-        ) -> LazyFrameQuery:
-            """Sort the ``LazyFrame`` by the given columns."""
-            ...
-
-        def filter(  # type: ignore[empty-body]
-            self,
-            *predicates: (
-                IntoExprColumn
-                | Iterable[IntoExprColumn]
-                | bool
-                | list[bool]
-                | np.ndarray[Any, Any]
-            ),
-            **constraints: Any,
-        ) -> LazyFrameQuery:
-            """
-            Filter the rows in the ``LazyFrame`` based on a predicate expression.
-
-            OpenDP discards relevant margin descriptors in the domain when filtering.
-            """
-            ...
-
-        def select(  # type: ignore[empty-body]
-            self, *exprs: IntoExpr | Iterable[IntoExpr], **named_exprs: IntoExpr
-        ) -> LazyFrameQuery:
-            """
-            Select columns from this ``LazyFrame``.
-
-            OpenDP expects expressions in select statements that don't aggregate to be row-by-row.
-            """
-            ...
-
-        def select_seq(  # type: ignore[empty-body]
-            self, *exprs: IntoExpr | Iterable[IntoExpr], **named_exprs: IntoExpr
-        ) -> LazyFrameQuery:
-            """
-            Select columns from this ``LazyFrame``.
-
-            OpenDP allows expressions in select statements that aggregate to not be row-by-row.
-            """
-            ...
-
-        def group_by(  # type: ignore[empty-body]
-            self,
-            *by: IntoExpr | Iterable[IntoExpr],
-            maintain_order: bool = False,
-            **named_by: IntoExpr,
-        ) -> LazyGroupByQuery:
-            """
-            Start a group by operation.
-
-            OpenDP currently requires that grouping keys be simple column expressions.
-            """
-            ...
-
-        def with_columns(  # type: ignore[empty-body]
-            self,
-            *exprs: IntoExpr | Iterable[IntoExpr],
-            **named_exprs: IntoExpr,
-        ) -> LazyFrameQuery:
-            """
-            Add columns to this ``LazyFrame``.
-
-            OpenDP requires that expressions in with_columns are row-by-row:
-            expressions may not change the number or order of records
-            """
-            ...
-
-        def with_columns_seq(  # type: ignore[empty-body]
-            self,
-            *exprs: IntoExpr | Iterable[IntoExpr],
-            **named_exprs: IntoExpr,
-        ) -> LazyFrameQuery:
-            """
-            Add columns to this ``LazyFrame``.
-
-            OpenDP requires that expressions in with_columns are row-by-row:
-            expressions may not change the number or order of records
-            """
-            ...
-
-        def join(  # type: ignore[empty-body]
-            self,
-            other: _LazyFrame,
-            on: str | _Expr | Sequence[str | _Expr] | None = None,
-            how: JoinStrategy = "inner",
-            *,
-            left_on: str | _Expr | Sequence[str | _Expr] | None = None,
-            right_on: str | _Expr | Sequence[str | _Expr] | None = None,
-            suffix: str = "_right",
-            validate: JoinValidation = "m:m",
-            join_nulls: bool = False,
-            coalesce: bool | None = None,
-            allow_parallel: bool = True,
-            force_parallel: bool = False,
-        ) -> LazyFrameQuery:
-            """
-            Add a join operation to the Logical Plan.
-            """
-            ...
-
-        def with_keys(
-            self,
-            keys: _LazyFrame,
-            on: list[str] | None = None,
-        ) -> LazyFrameQuery:
-            """
-            Shorthand to join with an explicit key-set.
-            """
-            # Motivation for adding this new API:
-            # 1. Writing a left join is more difficult in the context API: 
-            #   see the complexity of this implementation, where you have to go under the hood. 
-            #   This gives an easier shorthand to write a left join.
-            # 2. Left joins are more likely to be supported by database backends.
-            # 3. Easier to use; with the Polars API the key set needs to be lazy, user must specify they want a right join and the join keys.
-
-            if isinstance(keys, _DataFrame):
-                keys = keys.lazy()
-            
-            if on is None:
-                on = keys.collect_schema().names()
-
-            return LazyFrameQuery(
-                keys.join(self._lf_plan, how="left", on=on),
-                self._query,
-            )
->>>>>>> 5e005b5c
 
     def join(  # type: ignore[empty-body]
         self,
