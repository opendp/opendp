--- conflicted
+++ resolved
@@ -155,11 +155,7 @@
 
         :param type_name: type specifier
         :param generics: For internal use. List of type names to consider generic when parsing.
-<<<<<<< HEAD
-        :type generics: list[str]
-=======
-        :type: Sequence[str]
->>>>>>> 2259c326
+        :type generics: Sequence[str]
         :return: Normalized type. If the type has subtypes, returns a RuntimeType, else a str.
         :rtype: Union["RuntimeType", str]
         :raises UnknownTypeException: if `type_name` fails to parse
@@ -359,14 +355,9 @@
         :param type_name: type specifier. See RuntimeType.parse for documentation on valid inputs
         :param public_example: data used to infer the type
         :param generics: For internal use. List of type names to consider generic when parsing.
-        :type generics: list[str]
+        :type generics: Sequence[str]
         :return: Normalized type. If the type has subtypes, returns a RuntimeType, else a str.
         :rtype: Union["RuntimeType", str]
-<<<<<<< HEAD
-=======
-        :param generics: For internal use. List of type names to consider generic when parsing.
-        :type: Sequence[str]
->>>>>>> 2259c326
         :raises ValueError: if `type_name` fails to parse
         :raises UnknownTypeException: if inference fails on `public_example` or no args are supplied
         """
@@ -539,16 +530,12 @@
     '''
     return getattr(value, "_dependencies", None)
 
-<<<<<<< HEAD
-def get_dependencies_iterable(value: list[Union[Measurement, Transformation, Function]]) -> list[Any]:
+def get_dependencies_iterable(value: Sequence[Union[Measurement, Transformation, Function]]) -> Sequence[Any]:
     '''
     Returns a list with the dependencies of each item in ``value``.
 
     :param value:
     '''
-=======
-def get_dependencies_iterable(value: Sequence[Union[Measurement, Transformation, Function]]) -> Sequence[Any]:
->>>>>>> 2259c326
     return list(map(get_dependencies, value))
 
 def get_carrier_type(value: Domain) -> Union[RuntimeType, str]:
