'''
The ``typing`` module provides utilities that bridge between Python and Rust types.
OpenDP relies on precise descriptions of data types to make its security guarantees:
These are more natural in Rust with its fine-grained type system,
but they may feel out of place in Python. These utilities try to fill that gap.
'''

import sys
import typing
from collections.abc import Hashable
from typing import Dict, Optional, Union, Any, Type, List

from opendp.mod import Function, UnknownTypeException, Measurement, Transformation, Domain, Metric, Measure
from opendp._lib import ATOM_EQUIVALENCE_CLASSES


ELEMENTARY_TYPES: Dict[Any, str] = {
    int: 'i32',
    float: 'f64',
    str: 'String',
    bool: 'bool',
    Measurement: 'AnyMeasurementPtr',
    Transformation: 'AnyTransformationPtr'
}
try:
    import numpy as np # type: ignore[import-not-found]
    # https://numpy.org/doc/stable/reference/arrays.scalars.html#sized-aliases
    ELEMENTARY_TYPES.update({  # pragma: no cover
        # np.bytes_: '&[u8]',  # np.string_ # not used in OpenDP
        np.str_: 'String',  # np.unicode_
        np.bool_: 'bool',  # np.bool_
        np.int8: 'i8',  # np.byte
        np.int16: 'i16',  # np.short
        np.int32: 'i32',  # np.intc
        np.int64: 'i64',  # np.int_
        np.longlong: 'i128',
        np.uint8: 'u8',  # np.ubyte
        np.uint16: 'u16',  # np.ushort
        np.uint32: 'u32',  # np.uintc
        np.uint64: 'u64',
        np.ulonglong: 'u128',
        # np.intp: 'isize',  # not used in OpenDP
        # np.uintp: 'usize', # an alias for one of np.uint* that would overwrite the respective key
        # np.float16: 'f16',  # not used in OpenDP
        np.float32: 'f32',
        np.float64: 'f64',  # np.double, np.float_
    })
except ImportError:
    np = None  # type: ignore[assignment]

INTEGER_TYPES = {"i8", "i16", "i32", "i64", "i128", "u8", "u16", "u32", "u64", "u128", "usize"}
NUMERIC_TYPES = INTEGER_TYPES | {"f32", "f64"}
HASHABLE_TYPES = INTEGER_TYPES | {"bool", "String"}
PRIMITIVE_TYPES = NUMERIC_TYPES | {"bool", "String"}


# all ways of providing type information
RuntimeTypeDescriptor = Union[
    "RuntimeType",  # as the normalized type -- ChangeOneDistance; RuntimeType.parse("i32")
    str,  # plaintext string in terms of Rust types -- "Vec<i32>"
    Type[Union[typing.List[Any], typing.Tuple[Any, Any], int, float, str, bool]],  # using the Python type class itself -- int, float
    typing.Tuple["RuntimeTypeDescriptor", ...],  # shorthand for tuples -- (float, "f64"); (ChangeOneDistance, List[int])
]

if sys.version_info >= (3, 8):
    from typing import _GenericAlias # type: ignore[attr-defined]
    # a Python type hint from the std typing module -- List[int]
    RuntimeTypeDescriptor.__args__ = RuntimeTypeDescriptor.__args__ + (_GenericAlias,) # type: ignore[attr-defined]

if sys.version_info >= (3, 9):  # pragma: no cover
    from types import GenericAlias
    # a Python type hint from the std types module -- list[int]
    RuntimeTypeDescriptor.__args__ = RuntimeTypeDescriptor.__args__ + (GenericAlias,) # type: ignore[attr-defined]


def set_default_int_type(T: RuntimeTypeDescriptor) -> None:
    """Set the default integer type throughout the library.
    This function is particularly useful when building computation chains with constructors.
    When you build a computation chain, any unspecified integer types default to this int type.

    The default int type is i32.
    
    :params T: must be one of [u8, u16, u32, u64, usize, i8, i16, i32, i64]
    :type T: :ref:`RuntimeTypeDescriptor`
    """
    equivalence_class = ATOM_EQUIVALENCE_CLASSES[ELEMENTARY_TYPES[int]]
    T = RuntimeType.parse(T)
    assert T in equivalence_class, f"T must be one of {equivalence_class}"

    ATOM_EQUIVALENCE_CLASSES[T] = ATOM_EQUIVALENCE_CLASSES.pop(ELEMENTARY_TYPES[int]) # type: ignore[index]
    ELEMENTARY_TYPES[int] = T # type: ignore[assignment]


def set_default_float_type(T: RuntimeTypeDescriptor) -> None: # pragma: no cover
    """Set the default float type throughout the library.
    This function is particularly useful when building computation chains with constructors.
    When you build a computation chain, any unspecified float types default to this float type.

    The default float type is f64.

    :params T: must be one of [f32, f64]
    :type T: :ref:`RuntimeTypeDescriptor`
    """

    equivalence_class = ATOM_EQUIVALENCE_CLASSES[ELEMENTARY_TYPES[float]]
    T = RuntimeType.parse(T)
    assert T in equivalence_class, f"T must be a float type in {equivalence_class}"

    ATOM_EQUIVALENCE_CLASSES[T] = ATOM_EQUIVALENCE_CLASSES.pop(ELEMENTARY_TYPES[float]) # type: ignore[index]
    ELEMENTARY_TYPES[float] = T # type: ignore[assignment]


class RuntimeType(object):
    """Utility for validating, manipulating, inferring and parsing/normalizing type information.
    """
    origin: str
    args: List[Union["RuntimeType", str]]

    def __init__(self, origin, args=None):
        if not isinstance(origin, str):
            raise ValueError("origin must be a string", origin)
        self.origin = origin
        self.args = args or []

    def __eq__(self, other):
        if isinstance(other, str):
            other = RuntimeType.parse(other)
        if isinstance(other, str):
            return False # pragma: no cover
        return self.origin == other.origin and self.args == other.args

    def __str__(self):
        result = self.origin or ''
        if result == 'Tuple':
            return f'({", ".join(map(str, self.args))})'
        if self.args:
            result += f'<{", ".join(map(str, self.args))}>'
        return result
    
    def __hash__(self) -> int:
        return hash(str(self)) # pragma: no cover

    @classmethod
    def parse(cls, type_name: RuntimeTypeDescriptor, generics: Optional[List[str]] = None) -> Union["RuntimeType", str]:
        """Parse type descriptor into a normalized Rust type.

        Type descriptor may be expressed as:

        - Python type hints from std typing module
        - plaintext Rust type strings for setting specific bit depth
        - Python type class - one of {int, str, float, bool}
        - tuple of type information - for example: (float, float)

        :param type_name: type specifier
        :param generics: For internal use. List of type names to consider generic when parsing.
        :type: List[str]
        :return: Normalized type. If the type has subtypes, returns a RuntimeType, else a str.
        :rtype: Union["RuntimeType", str]
        :raises UnknownTypeException: if `type_name` fails to parse

        :examples:

        >>> from opendp.typing import RuntimeType, L1Distance
        >>> RuntimeType.parse(int)
        'i32'
        >>> RuntimeType.parse("i32")
        'i32'
        >>> print(RuntimeType.parse(L1Distance[int]))
        L1Distance<i32>
        >>> print(RuntimeType.parse(L1Distance["f32"]))
        L1Distance<f32>
        """
        generics = generics or []
        if isinstance(type_name, RuntimeType):
            return type_name

        # parse type hints from the typing module
        hinted_type = None
        if sys.version_info >= (3, 8):
            from typing import _GenericAlias # type: ignore[attr-defined]
            if isinstance(type_name, _GenericAlias):
                hinted_type = typing.get_origin(type_name), typing.get_args(type_name)
        if sys.version_info >= (3, 9):  # pragma: no cover
            from types import GenericAlias
            if isinstance(type_name, GenericAlias): # type: ignore[attr-defined]
                hinted_type = type_name.__origin__, type_name.__args__ # type: ignore[attr-defined] # pragma: no cover
    
        if hinted_type:
            origin, args = hinted_type
            args = [RuntimeType.parse(v, generics=generics) for v in args] or None # type: ignore[assignment]
            if origin == tuple:
                origin = 'Tuple'
            elif origin == list:
                origin = 'Vec'
            elif origin == dict:
                origin = 'HashMap'
            
            return RuntimeType(RuntimeType.parse(origin, generics=generics), args)

        # parse a tuple of types-- (int, "f64"); (List[int], (int, bool))
        if isinstance(type_name, tuple):
            return RuntimeType('Tuple', list(cls.parse(v, generics=generics) for v in type_name))

        # parse a string-- "Vec<f32>",
        if isinstance(type_name, str):

            if "AllDomain" in type_name: # pragma: no cover
                import warnings
                warnings.warn("AllDomain is deprecated. Use AtomDomain instead.", DeprecationWarning)
                type_name = type_name.replace("AllDomain", "AtomDomain")

            type_name = type_name.strip()
            if type_name in generics:
                return GenericType(type_name)
            if type_name.startswith('(') and type_name.endswith(')'):
                return RuntimeType('Tuple', cls._parse_args(type_name[1:-1], generics=generics))
            start, end = type_name.find('<'), type_name.rfind('>')

            # attempt to upgrade strings to the metric/measure instance
            origin = type_name[:start] if 0 < start else type_name
            closeness: RuntimeType = { # type: ignore[assignment]
                'ChangeOneDistance': ChangeOneDistance,
                'SymmetricDistance': SymmetricDistance,
                'AbsoluteDistance': AbsoluteDistance,
                'L1Distance': L1Distance,
                'L2Distance': L2Distance,
                'MaxDivergence': MaxDivergence,
                'SmoothedMaxDivergence': SmoothedMaxDivergence
            }.get(origin)
            if closeness is not None:
                if isinstance(closeness, (SensitivityMetric, PrivacyMeasure)):
                    return closeness[cls._parse_args(type_name[start + 1: end], generics=generics)[0]]
                return closeness

            domain = {
                'AtomDomain': AtomDomain,
                'VectorDomain': VectorDomain,
                'MapDomain': MapDomain,
                'OptionDomain': OptionDomain,
            }.get(origin)
            if domain is not None:
                return domain[cls._parse_args(type_name[start + 1: end], generics=generics)[0]]

            if 0 < start < end < len(type_name):
                return RuntimeType(origin, args=cls._parse_args(type_name[start + 1: end], generics=generics))
            if start == end < 0:
                if type_name == "int":
                    return ELEMENTARY_TYPES[int]
                if type_name == "float":
                    return ELEMENTARY_TYPES[float]
                return type_name

        if isinstance(type_name, Hashable) and type_name in ELEMENTARY_TYPES:
            return ELEMENTARY_TYPES[type_name]

        if type_name == tuple:
            raise UnknownTypeException(f"non-parameterized argument")

        raise UnknownTypeException(f"unable to parse type: {type_name}")

    @classmethod
    def _parse_args(cls, args, generics: Optional[List[str]] = None):
        import re
        return [cls.parse(v, generics=generics) for v in re.split(r",\s*(?![^()<>]*\))", args)]

    @classmethod
    def infer(cls, public_example: Any, py_object=False) -> Union["RuntimeType", str]:
        """Infer the normalized type from a public example.

        :param public_example: data used to infer the type
        :param py_object: return "ExtrinsicObject" when type not recognized, instead of error
        :return: Normalized type. If the type has subtypes, returns a RuntimeType, else a str.
        :rtype: Union["RuntimeType", str]
        :raises UnknownTypeException: if inference fails on `public_example`

        :examples:

        >>> from opendp.typing import RuntimeType, L1Distance
<<<<<<< HEAD
        >>> assert RuntimeType.infer(23) == "i32"
        >>> assert RuntimeType.infer(12.) == "f64"
        >>> assert RuntimeType.infer(["A", "B"]) == "Vec<String>"
        >>> assert RuntimeType.infer((12., True, "A")) == "(f64,  bool,String)" # eq doesn't care about whitespace
        
        >>> print(RuntimeType.infer([]))
        Traceback (most recent call last):
        ...
        opendp.mod.UnknownTypeException: attempted to create a type_name with an unknown type: cannot infer atomic type when empty
=======
        >>> RuntimeType.infer(23)
        'i32'
        >>> RuntimeType.infer(12.)
        'f64'
        >>> print(RuntimeType.infer(["A", "B"]))
        Vec<String>
        >>> print(RuntimeType.infer((12., True, "A")))
        (f64, bool, String)
>>>>>>> 2a103536
        """
        if type(public_example) in ELEMENTARY_TYPES:
            return ELEMENTARY_TYPES[type(public_example)]
        
        if isinstance(public_example, (Domain, Metric, Measure)):
            return RuntimeType.parse(public_example.type) # pragma: no cover

        if isinstance(public_example, tuple):
            return RuntimeType('Tuple', [cls.infer(e, py_object) for e in public_example])

        def infer_homogeneous(value):
            types = {cls.infer(v, py_object=py_object) for v in value}

            if len(types) == 0:
                return UnknownType("cannot infer atomic type when empty")
            if len(types) == 1:
                return next(iter(types))
            if py_object: # pragma: no cover
                return "ExtrinsicObject"
            raise TypeError(f"elements must be homogeneously typed. Found {types}")
        
        if isinstance(public_example, list):
            return RuntimeType('Vec', [infer_homogeneous(public_example)])

        if np is not None and isinstance(public_example, np.ndarray):
            if public_example.ndim == 0:  # pragma: no cover
                return cls.infer(public_example.item(), py_object)

            if public_example.ndim == 1: # pragma: no cover
                inner_type = ELEMENTARY_TYPES.get(public_example.dtype.type)
                if inner_type is None:
                    raise UnknownTypeException(f"Unknown numpy array dtype: {public_example.dtype.type}")
                return RuntimeType('Vec', [inner_type])

            raise UnknownTypeException("arrays with greater than one axis are not yet supported")

        if isinstance(public_example, dict):
            return RuntimeType('HashMap', [
                infer_homogeneous(public_example.keys()),
                infer_homogeneous(public_example.values())
            ])

        if isinstance(public_example, Measurement): # pragma: no cover
            return "AnyMeasurementPtr"

        if isinstance(public_example, Transformation): # pragma: no cover
            return "AnyTransformationPtr"

        if public_example is None: # pragma: no cover
            return RuntimeType('Option', [UnknownType("Constructed Option from a None variant")])
        
        if callable(public_example): # pragma: no cover
            return "CallbackFn"

        if py_object: # pragma: no cover
            return "ExtrinsicObject"
        raise UnknownTypeException(type(public_example))

    @classmethod
    def parse_or_infer(
            cls,
            type_name: RuntimeTypeDescriptor = None, # type: ignore[assignment]
            public_example: Any = None,
            generics: Optional[List[str]] = None
    ) -> Union["RuntimeType", str]:
        """If type_name is supplied, normalize it. Otherwise, infer the normalized type from a public example.

        :param type_name: type specifier. See RuntimeType.parse for documentation on valid inputs
        :param public_example: data used to infer the type
        :return: Normalized type. If the type has subtypes, returns a RuntimeType, else a str.
        :rtype: Union["RuntimeType", str]
        :param generics: For internal use. List of type names to consider generic when parsing.
        :type: List[str]
        :raises ValueError: if `type_name` fails to parse
        :raises UnknownTypeException: if inference fails on `public_example` or no args are supplied
        """
        if type_name is not None:
            return cls.parse(type_name, generics)
        if public_example is not None:
            return cls.infer(public_example)
        raise UnknownTypeException("either type_name or public_example must be passed")

    def substitute(self: Union["RuntimeType", str], **kwargs):
        if isinstance(self, GenericType):
            return kwargs.get(self.origin, self)
        if isinstance(self, RuntimeType):
            return RuntimeType(self.origin, self.args and [RuntimeType.substitute(arg, **kwargs) for arg in self.args])
        return self
    

class GenericType(RuntimeType):
    def __str__(self):
        raise UnknownTypeException(f"attempted to create a type_name with an unknown generic: {self.origin}")


class UnknownType(RuntimeType):
    """Indicator for a type that cannot be inferred. Typically the atomic type of an empty list.
    RuntimeTypes containing UnknownType cannot be used in FFI
    """
    origin: None # type: ignore[assignment]
    args: None # type: ignore[assignment]

    def __init__(self, reason):
        self.origin = None
        self.args = None
        self.reason = reason

    def __str__(self):
        raise UnknownTypeException(f"attempted to create a type_name with an unknown type: {self.reason}")


SymmetricDistance = 'SymmetricDistance'
InsertDeleteDistance = 'InsertDeleteDistance'
ChangeOneDistance = 'ChangeOneDistance'
HammingDistance = 'HammingDistance'

DiscreteDistance = 'DiscreteDistance'


class SensitivityMetric(RuntimeType):
    """All sensitivity RuntimeTypes inherit from SensitivityMetric.
    Provides static type checking in user-code for sensitivity metrics and a getitem interface like stdlib typing.
    """
    def __getitem__(self, associated_type):
        return SensitivityMetric(self.origin, [self.parse(type_name=associated_type)])


AbsoluteDistance: SensitivityMetric = SensitivityMetric('AbsoluteDistance')
L1Distance: SensitivityMetric = SensitivityMetric('L1Distance')
L2Distance: SensitivityMetric = SensitivityMetric('L2Distance')


class PrivacyMeasure(RuntimeType):
    """All measure RuntimeTypes inherit from PrivacyMeasure.
    Provides static type checking in user-code for privacy measures and a getitem interface like stdlib typing.
    """
    def __getitem__(self, associated_type):
        return PrivacyMeasure(self.origin, [self.parse(type_name=associated_type)])


MaxDivergence: PrivacyMeasure = PrivacyMeasure('MaxDivergence')
SmoothedMaxDivergence: PrivacyMeasure = PrivacyMeasure('SmoothedMaxDivergence')
FixedSmoothedMaxDivergence: PrivacyMeasure = PrivacyMeasure('FixedSmoothedMaxDivergence')
ZeroConcentratedDivergence: PrivacyMeasure = PrivacyMeasure('ZeroConcentratedDivergence')

class Carrier(RuntimeType):
    def __getitem__(self, subdomains):
        if not isinstance(subdomains, tuple):
            subdomains = (subdomains,)
        return Carrier(self.origin, [self.parse(type_name=subdomain) for subdomain in subdomains])


Vec: Carrier = Carrier('Vec')
HashMap: Carrier = Carrier('HashMap')
i8: str = 'i8'
i16: str = 'i16'
i32: str = 'i32'
i64: str = 'i64'
i128: str = 'i128'
isize: str = 'isize'
u8: str = 'u8'
u16: str = 'u16'
u32: str = 'u32'
u64: str = 'u64'
u128: str = 'u128'
usize: str = 'usize'
f32: str = 'f32'
f64: str = 'f64'
String: str = 'String'
AnyMeasurementPtr: str = "AnyMeasurementPtr"
AnyTransformationPtr: str = "AnyTransformationPtr"


class DomainDescriptor(RuntimeType):
    def __getitem__(self, subdomain):
        if not isinstance(subdomain, tuple):
            subdomain = (subdomain,)
        return DomainDescriptor(self.origin, [self.parse(type_name=sub_i) for sub_i in subdomain])    


AtomDomain: DomainDescriptor = DomainDescriptor('AtomDomain')
VectorDomain: DomainDescriptor = DomainDescriptor('VectorDomain')
OptionDomain: DomainDescriptor = DomainDescriptor('OptionDomain')
SizedDomain: DomainDescriptor = DomainDescriptor('SizedDomain')
MapDomain: DomainDescriptor = DomainDescriptor('MapDomain')


def get_atom(type_name):
    type_name = RuntimeType.parse(type_name)
    while isinstance(type_name, RuntimeType):
        if isinstance(type_name, (UnknownType, GenericType)):
            return
        type_name = type_name.args[0]
    return type_name


def get_atom_or_infer(type_name: Union[RuntimeType, str], example):
    return get_atom(type_name) or RuntimeType.infer(example)


def get_first(value):
    if value is None or not len(value):
        return None
    return next(iter(value))

def parse_or_infer(type_name: RuntimeTypeDescriptor, example) -> Union[RuntimeType, str]:
    return RuntimeType.parse_or_infer(type_name, example)

def pass_through(value: Any) -> Any:
    return value

def get_dependencies(value: Union[Measurement, Transformation, Function]) -> Any:
    return getattr(value, "_dependencies", None)

def get_dependencies_iterable(value: List[Union[Measurement, Transformation, Function]]) -> List[Any]:
    return list(map(get_dependencies, value))

def get_carrier_type(value: Domain) -> Union[RuntimeType, str]:
    return value.carrier_type


def get_type(value):
    return value.type

def get_value_type(type_name):
    return RuntimeType.parse(type_name).args[1] # type: ignore[union-attr]

def get_distance_type(value: Union[Metric, Measure]) -> Union[RuntimeType, str]:
    return value.distance_type<|MERGE_RESOLUTION|>--- conflicted
+++ resolved
@@ -276,7 +276,6 @@
         :examples:
 
         >>> from opendp.typing import RuntimeType, L1Distance
-<<<<<<< HEAD
         >>> assert RuntimeType.infer(23) == "i32"
         >>> assert RuntimeType.infer(12.) == "f64"
         >>> assert RuntimeType.infer(["A", "B"]) == "Vec<String>"
@@ -286,16 +285,6 @@
         Traceback (most recent call last):
         ...
         opendp.mod.UnknownTypeException: attempted to create a type_name with an unknown type: cannot infer atomic type when empty
-=======
-        >>> RuntimeType.infer(23)
-        'i32'
-        >>> RuntimeType.infer(12.)
-        'f64'
-        >>> print(RuntimeType.infer(["A", "B"]))
-        Vec<String>
-        >>> print(RuntimeType.infer((12., True, "A")))
-        (f64, bool, String)
->>>>>>> 2a103536
         """
         if type(public_example) in ELEMENTARY_TYPES:
             return ELEMENTARY_TYPES[type(public_example)]
