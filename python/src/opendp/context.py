--- conflicted
+++ resolved
@@ -211,21 +211,14 @@
     raise TypeError(f"unrecognized metric: {M}")
 
 
-def loss_of(*, epsilon=None, delta=None, rho=None, U=None) -> Tuple[Measure, float]:
+def loss_of(epsilon=None, delta=None, rho=None, U=None) -> Tuple[Measure, float]:
     """Constructs a privacy loss, consisting of a privacy measure and a privacy loss parameter.
 
-    :param U: The type of the privacy parameter.
-
-<<<<<<< HEAD
-    .. TODO: repr for Measure: https://github.com/opendp/opendp/issues/1390
-
-    >>> loss_of(epsilon=1.0)  # doctest: +ELLIPSIS
-    (<opendp.mod.Measure object at ...>, 1.0)
-    >>> loss_of(epsilon=1.0, delta=1e-9)  # doctest: +ELLIPSIS
-    (<opendp.mod.Measure object at ...>, (1.0, 1e-09))
-    >>> loss_of(rho=1.0)  # doctest: +ELLIPSIS
-    (<opendp.mod.Measure object at ...>, 1.0)
-=======
+    :param epsilon: Parameter for pure ε-DP.
+    :param delta: Parameter for approximate (ε,δ)-DP.
+    :param rho: Parameter for zero-concentrated ρ-DP.
+    :param U: The type of the privacy parameter; Inferred if not provided.
+
     :example:
 
     >>> loss_of(epsilon=1.0)
@@ -235,10 +228,11 @@
     >>> loss_of(rho=1.0)
     (ZeroConcentratedDivergence(f64), 1.0)
 
->>>>>>> 635b253f
     """
     if epsilon is None and rho is None:
         raise ValueError("Either epsilon or rho must be specified.")
+    if epsilon is None and delta is not None:
+        raise ValueError("Epsilon must be specified if delta is given.")
 
     if rho:
         U = RuntimeType.parse_or_infer(U, rho)
