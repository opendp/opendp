'''
The ``context`` module provides :py:class:`opendp.context.Context` and supporting utilities.

For more context, see :ref:`context in the User Guide <context-user-guide>`.

For convenience, all the functions of this module are also available from :py:mod:`opendp.prelude`.
We suggest importing under the conventional name ``dp``:

.. code:: python

    >>> import opendp.prelude as dp
'''

import logging
from typing import Any, Callable, Optional, Union
import importlib
from inspect import signature
from functools import partial
from opendp.combinators import (
    make_fix_delta,
    make_pureDP_to_fixed_approxDP,
    make_pureDP_to_zCDP,
    make_sequential_composition,
    make_zCDP_to_approxDP,
)
from opendp.domains import atom_domain, vector_domain
from opendp.measurements import make_laplace, make_gaussian
from opendp.measures import (
    fixed_smoothed_max_divergence,
    max_divergence,
    zero_concentrated_divergence,
)
from opendp.metrics import (
    absolute_distance,
    change_one_distance,
    hamming_distance,
    insert_delete_distance,
    l1_distance,
    l2_distance,
    symmetric_distance,
)
from opendp.mod import (
    Domain,
    Measurement,
    Metric,
    Queryable,
    Transformation,
    Measure,
    binary_search,
    binary_search_param,
)
from opendp.typing import RuntimeType
from opendp._lib import indent


__all__ = [
    'space_of',
    'domain_of',
    'metric_of',
    'loss_of',
    'unit_of',
    'Context',
    'Query',
    'Chain',
    'PartialChain'
]


logger = logging.getLogger(__name__)


# a dictionary of "constructor name" -> (constructor_function, is_partial)
# "constructor name" is the name of the constructor without the "make_" prefix
# constructor_function is the partial version if is_partial is True
constructors = {}
for module_name in ["transformations", "measurements"]:
    module = importlib.import_module(f"opendp.{module_name}")
    for name in module.__all__:
        if not name.startswith("make_"):
            continue
        partial_name = "then_" + name[5:]
        make_func = getattr(module, name)

        is_partial = partial_name in module.__all__
        constructor = getattr(module, partial_name if is_partial else name)

        constructors[name[5:]] = constructor, is_partial


def space_of(T, M=None, infer=False) -> tuple[Domain, Metric]:
    """A shorthand for building a metric space.

    A metric space consists of a domain and a metric.

    >>> import opendp.prelude as dp
    ...
    >>> dp.space_of(list[int])
    (VectorDomain(AtomDomain(T=i32)), SymmetricDistance())
    >>> # the verbose form allows greater control:
    >>> (dp.vector_domain(dp.atom_domain(T=dp.i32)), dp.symmetric_distance())
    (VectorDomain(AtomDomain(T=i32)), SymmetricDistance())

    :param T: carrier type (the type of members in the domain)
    :param M: metric type
    :param infer: if True, ``T`` is an example of the sensitive dataset. Passing sensitive data may result in a privacy violation.
    """
    import opendp.typing as ty

    domain = domain_of(T, infer=infer)
    D = domain.type

    # choose a metric type if not set
    if M is None:
        if D.origin == "VectorDomain": # type: ignore[union-attr]
            M = ty.SymmetricDistance
        elif D.origin == "AtomDomain" and ty.get_atom(D) in ty.NUMERIC_TYPES: # type: ignore[union-attr]
            M = ty.AbsoluteDistance
        else:
            raise TypeError(f"no default metric for domain {D}. Please set `M`")

    # choose a distance type if not set
    if isinstance(M, ty.RuntimeType) and not M.args:
        M = M[ty.get_atom(D)] # type: ignore[index]

    return domain, metric_of(M)


def domain_of(T, infer=False) -> Domain:
    """Constructs an instance of a domain from carrier type ``T``, or from an example.

    Accepts a limited set of Python type expressions:

    >>> import opendp.prelude as dp
    >>> dp.domain_of(list[int])
    VectorDomain(AtomDomain(T=i32))
    
    As well as strings representing types in the underlying Rust syntax:

    >>> dp.domain_of('Vec<int>')
    VectorDomain(AtomDomain(T=i32))

    Dictionaries, optional types, and a range of primitive types are supported:

    >>> dp.domain_of(dict[str, int])
    MapDomain { key_domain: AtomDomain(T=String), value_domain: AtomDomain(T=i32) }
    
    .. TODO: Support python syntax for Option: https://github.com/opendp/opendp/issues/1389

    >>> dp.domain_of('Option<int>')  # Python's `Optional` is not supported.
    OptionDomain(AtomDomain(T=i32))
    
    >>> dp.domain_of(dp.i32)
    AtomDomain(T=i32)

    More complex types are not supported:

    >>> dp.domain_of(list[list[int]]) # doctest: +IGNORE_EXCEPTION_DETAIL
    Traceback (most recent call last):
    ...
    opendp.mod.OpenDPException:
      FFI("VectorDomain constructor only supports AtomDomain or UserDomain inner domains")

    Alternatively, an example of the data can be provided, but note that passing sensitive data may result in a privacy violation:

    >>> dp.domain_of([1, 2, 3], infer=True)
    VectorDomain(AtomDomain(T=i32))

    :param T: carrier type
    :param infer: if True, ``T`` is an example of the sensitive dataset. Passing sensitive data may result in a privacy violation.
    """
    import opendp.typing as ty
    from opendp.domains import vector_domain, atom_domain, option_domain, map_domain

    # normalize to a type descriptor
    if infer:
        T = ty.RuntimeType.infer(T)
    else:
        T = ty.RuntimeType.parse(T)

    # construct the domain
    if isinstance(T, ty.RuntimeType):
        if T.origin == "Vec":
            return vector_domain(domain_of(T.args[0]))
        if T.origin == "HashMap":
            return map_domain(domain_of(T.args[0]), domain_of(T.args[1]))
        if T.origin == "Option":
            return option_domain(domain_of(T.args[0]))

    if T in ty.PRIMITIVE_TYPES:
        return atom_domain(T=T)

    raise TypeError(f"unrecognized carrier type: {T}")


def metric_of(M) -> Metric:
    """Constructs an instance of a metric from metric type ``M``."""
    import opendp.typing as ty
    import opendp.metrics as metrics

    if isinstance(M, Metric):
        return M
    M = ty.RuntimeType.parse(M)

    if isinstance(M, ty.RuntimeType):
        if M.origin == "AbsoluteDistance":
            return metrics.absolute_distance(T=M.args[0])
        if M.origin == "L1Distance":
            return metrics.l1_distance(T=M.args[0])
        if M.origin == "L2Distance": # pragma: no cover
            return metrics.l2_distance(T=M.args[0])

    if M == ty.HammingDistance:
        return metrics.hamming_distance() # pragma: no cover
    if M == ty.SymmetricDistance:
        return metrics.symmetric_distance()
    if M == ty.InsertDeleteDistance:
        return metrics.insert_delete_distance() # pragma: no cover
    if M == ty.ChangeOneDistance:
        return metrics.change_one_distance() # pragma: no cover
    if M == ty.DiscreteDistance:
        return metrics.discrete_distance()

    raise TypeError(f"unrecognized metric: {M}")


<<<<<<< HEAD
def loss_of(
        epsilon: Optional[float] = None,
        delta: Optional[float] = None,
        rho: Optional[float] = None,
        U = None) -> Tuple[Measure, Union[float, Tuple[float, float]]]:
=======
def loss_of(epsilon=None, delta=None, rho=None, U=None) -> tuple[Measure, Union[float, tuple[float, float]]]:
>>>>>>> 1840850e
    """Constructs a privacy loss, consisting of a privacy measure and a privacy loss parameter.

    >>> import opendp.prelude as dp
    >>> dp.loss_of(epsilon=1.0)
    (MaxDivergence(f64), 1.0)
    >>> dp.loss_of(epsilon=1.0, delta=1e-9)
    (FixedSmoothedMaxDivergence(f64), (1.0, 1e-09))
    >>> dp.loss_of(rho=1.0)
    (ZeroConcentratedDivergence(f64), 1.0)

    :param epsilon: Parameter for pure ε-DP.
    :param delta: Parameter for approximate (ε,δ)-DP.
    :param rho: Parameter for zero-concentrated ρ-DP.
    :param U: The type of the privacy parameter; Inferred if not provided.

    """
    def range_warning(name, value, info_level, warn_level):
        if value > warn_level:
            if info_level == warn_level:
                logger.warning(f'{name} should be less than or equal to {warn_level}')
            else:
                logger.warning(f'{name} should be less than or equal to {warn_level}, and is typically less than or equal to {info_level}')
        elif value > info_level:
            logger.info(f'{name} is typically less than or equal to {info_level}')

    if rho:
        range_warning('rho', rho, 0.25, 0.5)
        U = RuntimeType.parse_or_infer(U, rho)
        return zero_concentrated_divergence(T=U), rho

    if epsilon is None:
        raise ValueError("Either epsilon or rho must be specified.")
 
    range_warning('epsilon', epsilon, 1, 5)
    if delta is None:
        U = RuntimeType.parse_or_infer(U, epsilon)
        return max_divergence(T=U), epsilon

    range_warning('delta', delta, 1e-6, 1e-6)
    U = RuntimeType.parse_or_infer(U, epsilon)
    return fixed_smoothed_max_divergence(T=U), (epsilon, delta)


def unit_of(
    *,
    contributions: Optional[int] = None,
    changes: Optional[int] = None,
    absolute: Optional[float] = None,
    l1: Optional[float] = None,
    l2: Optional[float] = None,
    ordered: bool = False,
    U=None,
) -> tuple[Metric, float]:
    """Constructs a unit of privacy, consisting of a metric and a dataset distance. 
    The parameters are mutually exclusive.

    >>> import opendp.prelude as dp
    >>> dp.unit_of(contributions=3)
    (SymmetricDistance(), 3)
    >>> dp.unit_of(l1=2.0)
    (L1Distance(f64), 2.0)

    :param contributions: Greatest number of records a privacy unit may contribute to microdata
    :param changes: Greatest number of records a privacy unit may change in microdata
    :param absolute: Greatest absolute distance a privacy unit can influence a scalar aggregate data set
    :param l1: Greatest l1 distance a privacy unit can influence a vector aggregate data set
    :param l2: Greatest l2 distance a privacy unit can influence a vector aggregate data set
    :param ordered: Set to ``True`` to use ``InsertDeleteDistance`` instead of ``SymmetricDistance``, or ``HammingDistance`` instead of ``ChangeOneDistance``.
    :param U: The type of the dataset distance."""

    if ordered and contributions is None and changes is None:
        raise ValueError('"ordered" is only valid with "changes" or "contributions"')

    def _is_distance(p, v):
        return p not in ["ordered", "U", "_is_distance"] and v is not None

    if sum(1 for p, v in locals().items() if _is_distance(p, v)) != 1:
        raise ValueError("Must specify exactly one distance.")

    if contributions is not None:
        metric = insert_delete_distance() if ordered else symmetric_distance()
        return metric, contributions
    if changes is not None:
        metric = hamming_distance() if ordered else change_one_distance()
        return metric, changes
    if absolute is not None:
        metric = absolute_distance(T=RuntimeType.parse_or_infer(U, absolute))
        return metric, absolute
    if l1 is not None:
        metric = l1_distance(T=RuntimeType.parse_or_infer(U, l1))
        return metric, l1
    if l2 is not None:
        metric = l2_distance(T=RuntimeType.parse_or_infer(U, l2))
        return metric, l2
    raise Exception('No matching metric found')


class Context(object):
    """A Context coordinates queries to an instance of a privacy :py:attr:`accountant`.

    It is recommended to use the :py:func:`make_sequential_composition <opendp.combinators.make_sequential_composition>` constructor instead of this one.

    :param accountant: The measurement used to spawn the queryable.
    :param queryable: Executes the queries and tracks the privacy expenditure.
    :param d_in: An upper bound on the distance between adjacent datasets.
    :param d_mids: A sequence of privacy losses for each query to be sent to the queryable. Used for compositors.
    :param d_out: An upper bound on the overall privacy loss. Used for filters."""

    accountant: Measurement  # union Odometer once merged
    """The accountant is the measurement used to spawn the queryable.
    It contains information about the queryable, 
    such as the input domain, input metric, and output measure expected of measurement queries sent to the queryable."""
    queryable: Queryable
    """The queryable executes the queries and tracks the privacy expenditure."""

    def __init__(
        self,
        accountant: Measurement,
        queryable: Queryable,
        d_in,
        d_mids=None,
        d_out=None,
        space_override=None,
    ):
        self.accountant = accountant
        self.queryable = queryable
        self.d_in = d_in
        self.d_mids = d_mids
        self.d_out = d_out
        self.space_override = space_override

    def __repr__(self) -> str:
        return f"""Context(
    accountant = {indent(repr(self.accountant))},
    d_in       = {self.d_in},
    d_mids     = {self.d_mids})"""
    # TODO: Add "d_out" when filters are implemented.

    @staticmethod
    def compositor(
        data: Any,
        privacy_unit: tuple[Metric, float],
        privacy_loss: tuple[Measure, Any],
        split_evenly_over: Optional[int] = None,
        split_by_weights: Optional[list[float]] = None,
        domain: Optional[Domain] = None,
    ) -> "Context":
        """Constructs a new context containing a sequential compositor with the given weights.

        If the domain is not specified, it will be inferred from the data.
        This makes the assumption that the structure of the data is public information.

        ``split_evenly_over`` and ``split_by_weights`` are mutually exclusive.

        :param data: The data to be analyzed.
        :param privacy_unit: The privacy unit of the compositor.
        :param privacy_loss: The privacy loss of the compositor.
        :param split_evenly_over: The number of parts to evenly distribute the privacy loss
        :param split_by_weights: A list of weights for each intermediate privacy loss
        :param domain: The domain of the data."""
        if domain is None:
            domain = domain_of(data, infer=True)

        accountant, d_mids = _sequential_composition_by_weights(
            domain, privacy_unit, privacy_loss, split_evenly_over, split_by_weights
        )

        try:
            queryable = accountant(data)
        except TypeError as e:
            inferred_domain = domain_of(data, infer=True)
            if vector_domain(domain) == inferred_domain:
                # With Python 3.11, add_note is available, but pytest.raises doesn't see notes.
                e.args = (e.args[0] + '; To fix, wrap domain kwarg with dp.vector_domain()',)
            raise e

        return Context(
            accountant=accountant,
            queryable=queryable,
            d_in=privacy_unit[1],
            d_mids=d_mids,
        )

    def __call__(self, query: Union["Query", Measurement]):
        """Executes the given query on the context."""
        if isinstance(query, Query):
            query = query.resolve() # pragma: no cover
        answer = self.queryable(query)
        if self.d_mids is not None:
            self.d_mids.pop(0)
        return answer

    def query(self, **kwargs) -> "Query":
        """Starts a new Query to be executed in this context.

        If the context has been constructed with a sequence of privacy losses,
        the next loss will be used. Otherwise, the loss will be computed from the kwargs.

        :param kwargs: The privacy loss to use for the query. Passed directly into :py:func:`loss_of`.
        """
        d_query = None
        if self.d_mids is not None:
            if kwargs:
                raise ValueError(f"Expected no privacy arguments but got {kwargs}")
            if not self.d_mids:
                raise ValueError("Privacy allowance has been exhausted")
            d_query = self.d_mids[0]
        elif kwargs: # pragma: no cover
            measure, d_query = loss_of(**kwargs)
            if measure != self.output_measure: # type: ignore[attr-defined]
                raise ValueError(
                    f"Expected output measure {self.output_measure} but got {measure}" # type: ignore[attr-defined]
                )

        return Query(
            chain=(
                self.space_override
                or (self.accountant.input_domain, self.accountant.input_metric)
            ),
            output_measure=self.accountant.output_measure,
            d_in=self.d_in,
            d_out=d_query,
            context=self,
        )


Chain = Union[tuple[Domain, Metric], Transformation, Measurement, "PartialChain"]


class Query(object):
    """A helper API to build a measurement."""

    _chain: Chain
    """The current chain of transformations and measurements."""
    _output_measure: Measure
    """The output measure of the query."""
    _context: Optional["Context"]
    """The context that the query is part of. ``query.release()`` submits ``_chain`` to ``_context``."""
    _wrap_release: Optional[Callable[[Any], Any]]
    """For internal use. A function that wraps the release of the query. 
    Used to wrap the response of compositor/odometer queries in another ``Analysis``."""

    def __init__(
        self,
        chain: Chain,
        output_measure: Measure = None, # type: ignore[assignment]
        d_in=None,
        d_out=None,
        context: "Context" = None, # type: ignore[assignment]
        _wrap_release=None,
    ) -> None:
        """Initializes the query with the given chain and output measure.

        It is more convenient to use the ``context.query()`` constructor than this one.
        However, this can be used stand-alone to help build a transformation/measurement that is not part of a context.

        :param chain: an initial metric space (tuple of domain and metric) or transformation
        :param output_measure: how privacy will be measured on the output of the query
        :param d_in: an upper bound on the distance between adjacent datasets
        :param d_out: an upper bound on the overall privacy loss
        :param context: if specified, then when the query is released, the chain will be submitted to this context
        :param _wrap_release: for internal use only
        """
        self._chain = chain
        self._output_measure = output_measure
        self._d_in = d_in
        self._d_out = d_out
        self._context = context
        self._wrap_release = _wrap_release

    def __repr__(self) -> str:
        return f"""Query(
    chain          = {indent(repr(self._chain))},
    output_measure = {self._output_measure},
    d_in           = {self._d_in},
    d_out          = {self._d_out},
    context        = {indent(repr(self._context))})"""

    def __getattr__(self, name: str) -> Callable[..., "Query"]:
        """Creates a new query by applying a transformation or measurement to the current chain."""
        if name not in constructors:
            raise AttributeError(f"Unrecognized constructor: '{name}'")

        def make(*args, **kwargs) -> "Query":
            """Wraps the ``make_{name}`` constructor to allow one optional parameter and chains it to the current query.

            This function will be called when the user calls ``query.{name}(...)``.
            """
            constructor, is_partial = constructors[name]

            # determine how many parameters are missing
            param_diff = len(args)
            for param in signature(constructor).parameters.values():
                if param.name in kwargs:
                    continue
                if param.default is not param.empty:
                    break
                param_diff -= 1

            if param_diff == -1 and not isinstance(self._chain, PartialChain):
                constructor = PartialChain.wrap(constructor)
            elif param_diff < 0:
                raise ValueError(f"{name} is missing {-param_diff} parameter(s).")
            elif param_diff > 0:
                raise ValueError(f"{name} has {param_diff} parameter(s) too many.")

            new_chain = constructor(*args, **kwargs)
            if is_partial or not isinstance(self._chain, tuple):
                new_chain = self._chain >> new_chain

            return self.new_with(chain=new_chain)

        return make

    def new_with(self, *, chain: Chain, wrap_release=None) -> "Query":
        """Convenience constructor that creates a new query with a different chain."""
        return Query(
            chain=chain,
            output_measure=self._output_measure,
            d_in=self._d_in,
            d_out=self._d_out,
            context=self._context, # type: ignore[arg-type]
            _wrap_release=wrap_release or self._wrap_release,
        )

    def __dir__(self):
        """Returns the list of available constructors. Used by Python's error suggestion mechanism."""
        return super().__dir__() + list(constructors.keys())  # type: ignore[operator] # pragma: no cover

    def resolve(self, allow_transformations=False):
        """Resolve the query into a measurement.

        :param allow_transformations: If true, allow the response to be a transformation instead of a measurement.
        """
        # resolve a partial chain into a measurement, by fixing the input and output distances
        if isinstance(self._chain, PartialChain):
            chain = self._chain.fix(self._d_in, self._d_out, self._output_measure)
        else:
            chain = self._chain
        if not allow_transformations and isinstance(chain, Transformation):
            raise ValueError("Query is not yet a measurement")
        return _cast_measure(chain, self._output_measure, self._d_out)

    def release(self) -> Any:
        """Release the query. The query must be part of a context."""
        # TODO: consider adding an optional `data` parameter for when _context is None
        answer = self._context(self.resolve()) # type: ignore[misc]
        if self._wrap_release:
            answer = self._wrap_release(answer)
        return answer

    def param(self):
        """Returns the discovered parameter, if there is one."""
        return getattr(self.resolve(), "param", None)

    def compositor(
        self,
        split_evenly_over: Optional[int] = None,
        split_by_weights: Optional[list[float]] = None,
        d_out=None,
        output_measure=None,
    ) -> "Query":
        """Constructs a new context containing a sequential compositor with the given weights.

        ``split_evenly_over`` and ``split_by_weights`` are mutually exclusive.

        :param split_evenly_over: The number of parts to evenly distribute the privacy loss
        :param split_by_weights: A list of weights for each intermediate privacy loss
        """

        if d_out is not None and self._d_out is not None:
            raise ValueError("`d_out` has already been specified in query")
        if d_out is None and self._d_out is None:
            raise ValueError("`d_out` has not yet been specified in the query")
        d_out = d_out or self._d_out

        if output_measure is not None:
            d_out = _translate_measure_distance(
                d_out, self._output_measure, output_measure
            )

        def compositor(chain: Union[tuple[Domain, Metric], Transformation], d_in):
            if isinstance(chain, tuple):
                input_domain, input_metric = chain
            elif isinstance(chain, Transformation):
                input_domain, input_metric = chain.output_domain, chain.output_metric
                d_in = chain.map(d_in)

            privacy_unit = input_metric, d_in
            privacy_loss = output_measure or self._output_measure, d_out

            accountant, d_mids = _sequential_composition_by_weights(
                input_domain,
                privacy_unit,
                privacy_loss,
                split_evenly_over,
                split_by_weights,
            )
            if isinstance(chain, Transformation):
                accountant = chain >> accountant

            def wrap_release(queryable):
                return Context(
                    accountant=accountant,
                    queryable=queryable,
                    d_in=d_in,
                    d_mids=d_mids,
                    space_override=(input_domain, input_metric)
                )

            return self.new_with(chain=accountant, wrap_release=wrap_release)

        return self._compose_context(compositor)

    def _compose_context(self, compositor):
        """Helper function for composition in a context."""
        if isinstance(self._chain, PartialChain):
            return PartialChain(lambda x: compositor(self._chain(x), self._d_in)) # pragma: no cover
        else:
            return compositor(self._chain, self._d_in)


class PartialChain(object):
    """A partial chain is a transformation or measurement that is missing one numeric parameter.

    The parameter can be solved for by calling the fix method,
    which returns the closest transformation or measurement that satisfies the given stability or privacy constraint.
    """

    partial: Callable[[float], Union[Transformation, Measurement]]
    """The partial transformation or measurement."""

    def __init__(self, f, *args, **kwargs):
        self.partial = partial(f, *args, **kwargs)

    def __call__(self, v):
        """Returns the transformation or measurement with the given parameter."""
        return self.partial(v) # pragma: no cover

    def fix(self, d_in, d_out, output_measure=None, T=None):
        """Returns the closest transformation or measurement that satisfies the given stability or privacy constraint.

        The discovered parameter is assigned to the param attribute of the returned transformation or measurement.
        """
        param = binary_search(
            lambda x: _cast_measure(self.partial(x), output_measure, d_out).check(
                d_in, d_out
            ),
            T=T,
        )
        chain = self.partial(param)
        chain.param = param
        return chain

    def __rshift__(self, other):
        # partials may be chained with other transformations or measurements to form a new partial
        if isinstance(other, (Transformation, Measurement)): # pragma: no cover
            return PartialChain(lambda x: self.partial(x) >> other)

        raise ValueError("At most one parameter may be missing at a time")

    @classmethod
    def wrap(cls, f):
        """Wraps a constructor for a transformation or measurement to return a partial chain instead."""

        def inner(*args, **kwargs):
            return cls(f, *args, **kwargs)

        return inner


def _sequential_composition_by_weights(
    domain: Domain,
    privacy_unit: tuple[Metric, float],
    privacy_loss: tuple[Measure, float],
    split_evenly_over: Optional[int] = None,
    split_by_weights: Optional[list[float]] = None,
) -> tuple[Measurement, list[Any]]:
    """Constructs a sequential composition measurement
    where the ``d_mids`` are proportional to the weights.

    ``split_evenly_over`` and ``split_by_weights`` are mutually exclusive.

    :param domain: the domain of the data
    :param privacy_unit: a tuple of the input metric and the data distance (``d_in``)
    :param privacy_loss: a tuple of the output measure and the privacy parameter (``d_out``)
    :param split_evenly_over: The number of parts to evenly distribute the privacy loss
    :param split_by_weights: A list of weights for each intermediate privacy loss
    """
    input_metric, d_in = privacy_unit
    output_measure, d_out = privacy_loss

    if split_evenly_over is not None and split_by_weights is not None:
        raise ValueError(
            "Cannot specify both `split_evenly_over` and `split_by_weights`"
        )

    if split_evenly_over is not None:
        weights = [d_out] * split_evenly_over
    elif split_by_weights is not None:
        weights = [d_out * w for w in split_by_weights]
    else:
        raise ValueError(
            "Must specify either `split_evenly_over` or `split_by_weights`"
        )

    def mul(dist, scale: float):
        if isinstance(dist, tuple):
            return dist[0] * scale, dist[1] * scale
        else:
            return dist * scale

    def scale_weights(scale: float, weights):
        return [mul(w, scale) for w in weights]

    def scale_sc(scale: float):
        return make_sequential_composition(
            input_domain=domain,
            input_metric=input_metric,
            output_measure=output_measure,
            d_in=d_in,
            d_mids=scale_weights(scale, weights),
        )

    scale = binary_search_param(scale_sc, d_in=d_in, d_out=d_out, T=float)

    # return the accountant and d_mids
    return scale_sc(scale), scale_weights(scale, weights)


def _cast_measure(chain, to_measure=None, d_to=None):
    """Casts the output measure of a given ``chain`` to ``to_measure``.

    If provided, ``d_to`` is the privacy loss wrt the new measure.
    """
    if to_measure is None or chain.output_measure == to_measure:
        return chain

    from_to = chain.output_measure.type.origin, to_measure.type.origin

    if from_to == ("MaxDivergence", "FixedSmoothedMaxDivergence"):
        return make_pureDP_to_fixed_approxDP(chain)

    if from_to == ("MaxDivergence", "ZeroConcentratedDivergence"):
        return make_pureDP_to_zCDP(chain)

    if from_to == (
        "ZeroConcentratedDivergence",
        "FixedSmoothedMaxDivergence",
    ):
        return make_fix_delta(make_zCDP_to_approxDP(chain), d_to[1])

    raise ValueError(f"Unable to cast measure from {from_to[0]} to {from_to[1]}")


def _translate_measure_distance(d_from, from_measure, to_measure):
    """Translate a privacy loss ``d_from`` from ``from_measure`` to ``to_measure``.
    """
    if from_measure == to_measure:
        return d_from # pragma: no cover

    from_to = from_measure.type.origin, to_measure.type.origin
    T = to_measure.type.args[0]

    constant = 1.0  # the choice of constant doesn't matter

    if from_to == ("MaxDivergence", "FixedSmoothedMaxDivergence"):
        return (d_from, 0.0) # pragma: no cover

    if from_to == ("ZeroConcentratedDivergence", "MaxDivergence"): # pragma: no cover
        space = atom_domain(T=T), absolute_distance(T=T)
        scale = binary_search_param(
            lambda eps: make_pureDP_to_zCDP(make_laplace(*space, eps)),
            d_in=constant,
            d_out=d_from,
            T=float,
        )
        return make_laplace(*space, scale).map(constant)

    if from_to == (
        "FixedSmoothedMaxDivergence",
        "ZeroConcentratedDivergence",
    ):
        def caster(measurement):
            return make_fix_delta(make_zCDP_to_approxDP(measurement), delta=d_from[1])

        space = atom_domain(T=int), absolute_distance(T=T)
        scale = binary_search_param(
            lambda scale: caster(make_gaussian(*space, scale)),
            d_in=constant,
            d_out=d_from,
            T=float,
        )
        return make_gaussian(*space, scale).map(constant)
        

    raise ValueError(f"Unable to translate distance from {from_to[0]} to {from_to[1]}")<|MERGE_RESOLUTION|>--- conflicted
+++ resolved
@@ -223,15 +223,11 @@
     raise TypeError(f"unrecognized metric: {M}")
 
 
-<<<<<<< HEAD
 def loss_of(
         epsilon: Optional[float] = None,
         delta: Optional[float] = None,
         rho: Optional[float] = None,
         U = None) -> Tuple[Measure, Union[float, Tuple[float, float]]]:
-=======
-def loss_of(epsilon=None, delta=None, rho=None, U=None) -> tuple[Measure, Union[float, tuple[float, float]]]:
->>>>>>> 1840850e
     """Constructs a privacy loss, consisting of a privacy measure and a privacy loss parameter.
 
     >>> import opendp.prelude as dp
