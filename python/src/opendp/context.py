from typing import Any, Callable, List, Optional, Tuple, Union
import importlib
from inspect import signature
from functools import partial
from opendp.combinators import (
    make_fix_delta,
    make_pureDP_to_fixed_approxDP,
    make_pureDP_to_zCDP,
    make_sequential_composition,
    make_zCDP_to_approxDP,
)
from opendp.domains import atom_domain
from opendp.measurements import make_base_laplace, make_gaussian
from opendp.measures import (
    fixed_smoothed_max_divergence,
    max_divergence,
    zero_concentrated_divergence,
)
from opendp.metrics import (
    absolute_distance,
    change_one_distance,
    hamming_distance,
    insert_delete_distance,
    l1_distance,
    l2_distance,
    symmetric_distance,
)

from opendp.mod import (
    Domain,
    Measurement,
    Metric,
    Queryable,
    Transformation,
    Measure,
    binary_search,
    binary_search_param,
)
from opendp.typing import RuntimeType

# a dictionary of "constructor name" -> (constructor_function, is_partial)
# "constructor name" is the name of the constructor without the "make_" prefix
# constructor_function is the partial version if is_partial is True
constructors = {}
for module_name in ["transformations", "measurements"]:
    module = importlib.import_module(f"opendp.{module_name}")
    for name in module.__all__:
        if not name.startswith("make_"):
            continue
        partial_name = "then_" + name[5:]
        make_func = getattr(module, name)

        is_partial = partial_name in module.__all__
        constructor = getattr(module, partial_name if is_partial else name)

        constructors[name[5:]] = constructor, is_partial


def space_of(T, M=None, infer=False) -> Tuple[Domain, Metric]:
    """A shorthand for building a metric space.

    A metric space consists of a domain and a metric.

    :example:

    >>> import opendp.prelude as dp
    >>> from typing import List # in Python 3.9, can just write list[int] below
    ...
    >>> dp.space_of(List[int])
    (VectorDomain(AtomDomain(T=i32)), SymmetricDistance())
    >>> # the verbose form allows greater control:
    >>> (dp.vector_domain(dp.atom_domain(T=dp.i32)), dp.symmetric_distance())
    (VectorDomain(AtomDomain(T=i32)), SymmetricDistance())

    :param T: carrier type (the type of members in the domain)
    :param M: metric type
    :param infer: if True, `T` is an example of the sensitive dataset. Passing sensitive data may result in a privacy violation.
    """
    import opendp.typing as ty

    domain = domain_of(T, infer=infer)
    D = domain.type

    # choose a metric type if not set
    if M is None:
        if D.origin == "VectorDomain": # type: ignore[union-attr]
            M = ty.SymmetricDistance
        elif D.origin == "AtomDomain" and ty.get_atom(D) in ty.NUMERIC_TYPES: # type: ignore[union-attr]
            M = ty.AbsoluteDistance
        else:
            raise TypeError(f"no default metric for domain {D}. Please set `M`")

    # choose a distance type if not set
    if isinstance(M, ty.RuntimeType) and not M.args:
        M = M[ty.get_atom(D)] # type: ignore[index]

    return domain, metric_of(M)


def domain_of(T, infer=False) -> Domain:
    """Constructs an instance of a domain from carrier type `T`.

    :param T: carrier type
    :param infer: if True, `T` is an example of the sensitive dataset. Passing sensitive data may result in a privacy violation.
    """
    import opendp.typing as ty
    from opendp.domains import vector_domain, atom_domain, option_domain, map_domain

    # normalize to a type descriptor
    if infer:
        T = ty.RuntimeType.infer(T)
    else:
        T = ty.RuntimeType.parse(T)

    # construct the domain
    if isinstance(T, ty.RuntimeType):
        if T.origin == "Vec":
            return vector_domain(domain_of(T.args[0]))
        if T.origin == "HashMap":
            return map_domain(domain_of(T.args[0]), domain_of(T.args[1]))
        if T.origin == "Option": # pragma: no cover
            return option_domain(domain_of(T.args[0]))

    if T in ty.PRIMITIVE_TYPES:
        return atom_domain(T=T)

    raise TypeError(f"unrecognized carrier type: {T}")


def metric_of(M) -> Metric:
    """Constructs an instance of a metric from metric type `M`."""
    import opendp.typing as ty
    import opendp.metrics as metrics

    if isinstance(M, Metric):
        return M
    M = ty.RuntimeType.parse(M)

    if isinstance(M, ty.RuntimeType):
        if M.origin == "AbsoluteDistance":
            return metrics.absolute_distance(T=M.args[0])
        if M.origin == "L1Distance":
            return metrics.l1_distance(T=M.args[0])
        if M.origin == "L2Distance": # pragma: no cover
            return metrics.l2_distance(T=M.args[0])

    if M == ty.HammingDistance:
        return metrics.hamming_distance() # pragma: no cover
    if M == ty.SymmetricDistance:
        return metrics.symmetric_distance()
    if M == ty.InsertDeleteDistance:
        return metrics.insert_delete_distance() # pragma: no cover
    if M == ty.ChangeOneDistance:
        return metrics.change_one_distance() # pragma: no cover
    if M == ty.DiscreteDistance:
        return metrics.discrete_distance()

    raise TypeError(f"unrecognized metric: {M}")


def loss_of(*, epsilon=None, delta=None, rho=None, U=None) -> Tuple[Measure, float]:
    """Constructs a privacy loss, consisting of a privacy measure and a privacy loss parameter.

    :param U: The type of the privacy parameter.

    >>> from opendp.context import loss_of
    >>> measure, distance = loss_of(epsilon=1.0)
    >>> measure, distance = loss_of(epsilon=1.0, delta=1e-9)
    >>> measure, distance = loss_of(rho=1.0)
    """
    if epsilon is None and rho is None:
        raise ValueError("Either epsilon or rho must be specified.")

    if rho:
        U = RuntimeType.parse_or_infer(U, rho)
        return zero_concentrated_divergence(T=U), rho
    if delta is None:
        U = RuntimeType.parse_or_infer(U, epsilon)
        return max_divergence(T=U), epsilon
    else:
        U = RuntimeType.parse_or_infer(U, epsilon)
        return fixed_smoothed_max_divergence(T=U), (epsilon, delta) # type: ignore[return-value]


def unit_of(
    *,
    contributions=None,
    changes=None,
    absolute=None,
    l1=None,
    l2=None,
    ordered=False,
    U=None,
) -> Tuple[Metric, float]:
    """Constructs a unit of privacy, consisting of a metric and a dataset distance. 

    :param ordered: Set to true to use InsertDeleteDistance instead of SymmetricDistance, or HammingDistance instead of ChangeOneDistance.
    :param U: The type of the dataset distance."""

    def _is_distance(p, v):
        return p not in ["ordered", "U", "_is_distance"] and v is not None

    if sum(1 for p, v in locals().items() if _is_distance(p, v)) != 1:
        raise ValueError("Must specify exactly one distance.")

    if contributions is not None:
        metric = insert_delete_distance() if ordered else symmetric_distance()
        return metric, contributions
    if changes is not None: # pragma: no cover
        metric = hamming_distance() if ordered else change_one_distance()
        return metric, changes
    if absolute is not None: # pragma: no cover
        metric = absolute_distance(T=RuntimeType.parse_or_infer(U, absolute))
        return metric, absolute
    if l1 is not None:
        metric = l1_distance(T=RuntimeType.parse_or_infer(U, l1))
        return metric, l1
    if l2 is not None: # pragma: no cover
        metric = l2_distance(T=RuntimeType.parse_or_infer(U, l2))
        return metric, l2
    raise Exception('No matching metric found')


class Context(object):
    """A Context coordinates queries to an instance of a privacy `accountant`."""

    accountant: Measurement  # union Odometer once merged
    """The accountant is the measurement used to spawn the queryable.
    It contains information about the queryable, 
    such as the input domain, input metric, and output measure expected of measurement queries sent to the queryable."""
    queryable: Queryable
    """The queryable executes the queries and tracks the privacy expenditure."""

    def __init__(
        self,
        accountant: Measurement,
        queryable: Queryable,
        d_in,
        d_mids=None,
        d_out=None,
    ):
        """Initializes the context with the given accountant and queryable.

        It is recommended to use the `sequential_composition` constructor instead of this one.

        :param d_in: An upper bound on the distance between adjacent datasets.
        :param d_mids: A sequence of privacy losses for each query to be sent to the queryable. Used for compositors.
        :param d_out: An upper bound on the overall privacy loss. Used for filters."""
        self.accountant = accountant
        self.queryable = queryable
        self.d_in = d_in
        self.d_mids = d_mids
        self.d_out = d_out

    @staticmethod
    def compositor(
        data: Any,
        privacy_unit: Tuple[Metric, float],
        privacy_loss: Tuple[Measure, Any],
        split_evenly_over: Optional[int] = None,
        split_by_weights: Optional[List[float]] = None,
        domain: Optional[Domain] = None,
    ) -> "Context":
        """Constructs a new context containing a sequential compositor with the given weights.

        If the domain is not specified, it will be inferred from the data.
        This makes the assumption that the structure of the data is public information.

        The weights may be a list of numerics, corresponding to how `privacy_loss` should be distributed to each query.
        Alternatively, pass a single integer to distribute the loss evenly.

        :param data: The data to be analyzed.
        :param privacy_unit: The privacy unit of the compositor.
        :param privacy_loss: The privacy loss of the compositor.
        :param weights: How to distribute `privacy_loss` among the queries.
        :param domain: The domain of the data."""
        if domain is None:
            domain = domain_of(data, infer=True)

        accountant, d_mids = _sequential_composition_by_weights(
            domain, privacy_unit, privacy_loss, split_evenly_over, split_by_weights
        )

        return Context(
            accountant=accountant,
            queryable=accountant(data),
            d_in=privacy_unit[1],
            d_mids=d_mids,
        )

    def __call__(self, query: Union["Query", Measurement]):
        """Executes the given query on the context."""
        if isinstance(query, Query):
            query = query.resolve() # pragma: no cover
        answer = self.queryable(query)
        if self.d_mids is not None:
            self.d_mids.pop(0)
        return answer

    def query(self, **kwargs) -> "Query":
        """Starts a new Query to be executed in this context.

        If the context has been constructed with a sequence of privacy losses,
        the next loss will be used. Otherwise, the loss will be computed from the kwargs.

        :param kwargs: The privacy loss to use for the query. Passed directly into `loss_of`.
        """
        d_query = None
        if self.d_mids is not None:
            if kwargs:
                raise ValueError(f"Expected no privacy arguments but got {kwargs}")
            if not self.d_mids:
                raise ValueError("Privacy allowance has been exhausted")
            d_query = self.d_mids[0]
        elif kwargs: # pragma: no cover
            measure, d_query = loss_of(**kwargs)
            if measure != self.output_measure: # type: ignore[attr-defined]
                raise ValueError(
                    f"Expected output measure {self.output_measure} but got {measure}" # type: ignore[attr-defined]
                )

        return Query(
            chain=(self.accountant.input_domain, self.accountant.input_metric),
            output_measure=self.accountant.output_measure,
            d_in=self.d_in,
            d_out=d_query,
            context=self,
        )


Chain = Union[Tuple[Domain, Metric], Transformation, Measurement, "PartialChain"]


class Query(object):
    """A helper API to build a measurement."""

    _chain: Chain
    """The current chain of transformations and measurements."""
    _output_measure: Measure
    """The output measure of the query."""
    _context: Optional["Context"]
    """The context that the query is part of. `query.release()` submits `_chain` to `_context`."""
    _wrap_release: Optional[Callable[[Any], Any]]
    """For internal use. A function that wraps the release of the query. 
    Used to wrap the response of compositor/odometer queries in another `Analysis`."""

    def __init__(
        self,
        chain: Chain,
        output_measure: Measure = None, # type: ignore[assignment]
        d_in=None,
        d_out=None,
        context: "Context" = None, # type: ignore[assignment]
        _wrap_release=None,
    ) -> None:
        """Initializes the query with the given chain and output measure.

        It is more convenient to use the `context.query()` constructor than this one.
        However, this can be used stand-alone to help build a transformation/measurement that is not part of a context.

        :param chain: an initial metric space (tuple of domain and metric) or transformation
        :param output_measure: how privacy will be measured on the output of the query
        :param d_in: an upper bound on the distance between adjacent datasets
        :param d_out: an upper bound on the overall privacy loss
        :param context: if specified, then when the query is released, the chain will be submitted to this context
        :param _wrap_release: for internal use only
        """
        self._chain = chain
        self._output_measure = output_measure
        self._d_in = d_in
        self._d_out = d_out
        self._context = context
        self._wrap_release = _wrap_release

    def __getattr__(self, name: str) -> Callable[[Any], "Query"]:
        """Creates a new query by applying a transformation or measurement to the current chain."""
        if name not in constructors:
            raise AttributeError(f"Unrecognized constructor: '{name}'")

        def make(*args, **kwargs) -> "Query":
            """Wraps the `make_{name}` constructor to allow one optional parameter and chains it to the current query.

            This function will be called when the user calls `query.{name}(...)`.
            """
            constructor, is_partial = constructors[name]

            # determine how many parameters are missing
            param_diff = len(args)
            for param in signature(constructor).parameters.values():
                if param.name in kwargs:
                    continue
                if param.default is not param.empty:
                    break
                param_diff -= 1

            if param_diff == -1 and not isinstance(self._chain, PartialChain):
                constructor = PartialChain.wrap(constructor)
            elif param_diff < 0:
                raise ValueError(f"{name} is missing {-param_diff} parameter(s).")
            elif param_diff > 0:
                raise ValueError(f"{name} has {param_diff} parameter(s) too many.")

            new_chain = constructor(*args, **kwargs)
            if is_partial or not isinstance(self._chain, tuple):
                new_chain = self._chain >> new_chain

            return self.new_with(chain=new_chain)

        return make

    def new_with(self, *, chain: Chain, wrap_release=None) -> "Query":
        """Convenience constructor that creates a new query with a different chain."""
        return Query(
            chain=chain,
            output_measure=self._output_measure,
            d_in=self._d_in,
            d_out=self._d_out,
            context=self._context, # type: ignore[arg-type]
            _wrap_release=wrap_release or self._wrap_release,
        )

    def __dir__(self):
        """Returns the list of available constructors. Used by Python's error suggestion mechanism."""
<<<<<<< HEAD
        return super().__dir__() + list(constructors.keys()) # pragma: no cover
=======
        return super().__dir__() + list(constructors.keys())  # type: ignore[operator] # pragma: no cover
>>>>>>> 777b722b

    def resolve(self, allow_transformations=False):
        """Resolve the query into a measurement."

        :param allow_transformations: If true, allow the response to be a transformation instead of a measurement.
        """
        # resolve a partial chain into a measurement, by fixing the input and output distances
        if isinstance(self._chain, PartialChain):
            chain = self._chain.fix(self._d_in, self._d_out, self._output_measure)
        else:
            chain = self._chain
        if not allow_transformations and isinstance(chain, Transformation):
            raise ValueError("Query is not yet a measurement")
        return _cast_measure(chain, self._output_measure, self._d_out)

    def release(self) -> Any:
        """Release the query. The query must be part of a context."""
        # TODO: consider adding an optional `data` parameter for when _context is None
        answer = self._context(self.resolve()) # type: ignore[misc]
        if self._wrap_release:
            answer = self._wrap_release(answer)
        return answer

    def param(self):
        """Returns the discovered parameter, if there is one"""
        return getattr(self.resolve(), "param", None) # pragma: no cover

    def compositor(
        self,
        split_evenly_over: Optional[int] = None,
        split_by_weights: Optional[List[float]] = None,
        d_out=None,
        output_measure=None,
    ) -> "Context":
        """Constructs a new context containing a sequential compositor with the given weights.

        :param weights: A list of weights corresponding to the privacy budget allocated to a sequence of queries.
        """

        if d_out is not None and self._d_out is not None:
            raise ValueError("`d_out` has already been specified in query")
        if d_out is None and self._d_out is None:
            raise ValueError("`d_out` has not yet been specified in the query")
        d_out = d_out or self._d_out

        if output_measure is not None:
            d_out = _translate_measure_distance(
                d_out, self._output_measure, output_measure
            )

        def compositor(chain: Union[Tuple[Domain, Metric], Transformation], d_in):
            if isinstance(chain, tuple):
                input_domain, input_metric = chain
            elif isinstance(chain, Transformation): # pragma: no cover
                input_domain, input_metric = chain.output_domain, chain.output_metric
                d_in = chain.map(d_in)

            privacy_unit = input_metric, d_in
            privacy_loss = output_measure or self._output_measure, d_out

            accountant, d_mids = _sequential_composition_by_weights(
                input_domain,
                privacy_unit,
                privacy_loss,
                split_evenly_over,
                split_by_weights,
            )
            if isinstance(chain, Transformation):
                accountant = chain >> accountant # pragma: no cover

            def wrap_release(queryable):
                return Context(
                    accountant=accountant,
                    queryable=queryable,
                    d_in=d_in,
                    d_mids=d_mids,
                )

            return self.new_with(chain=accountant, wrap_release=wrap_release)

        return self._compose_context(compositor)

    def _compose_context(self, compositor):
        """Helper function for composition in a context."""
        if isinstance(self._chain, PartialChain):
            return PartialChain(lambda x: compositor(self._chain(x), self._d_in)) # pragma: no cover
        else:
            return compositor(self._chain, self._d_in)


class PartialChain(object):
    """A partial chain is a transformation or measurement that is missing one numeric parameter.

    The parameter can be solved for by calling the fix method,
    which returns the closest transformation or measurement that satisfies the given stability or privacy constraint.
    """

    partial: Callable[[float], Union[Transformation, Measurement]]
    """The partial transformation or measurement."""

    def __init__(self, f, *args, **kwargs):
        self.partial = partial(f, *args, **kwargs)

    def __call__(self, v):
        """Returns the transformation or measurement with the given parameter."""
        return self.partial(v) # pragma: no cover

    def fix(self, d_in, d_out, output_measure=None, T=None):
        """Returns the closest transformation or measurement that satisfies the given stability or privacy constraint.

        The discovered parameter is assigned to the param attribute of the returned transformation or measurement.
        """
        param = binary_search(
            lambda x: _cast_measure(self.partial(x), output_measure, d_out).check(
                d_in, d_out
            ),
            T=T,
        )
        chain = self.partial(param)
        chain.param = param
        return chain

    def __rshift__(self, other):
        # partials may be chained with other transformations or measurements to form a new partial
        if isinstance(other, (Transformation, Measurement)): # pragma: no cover
            return PartialChain(lambda x: self.partial(x) >> other)

        raise ValueError("At most one parameter may be missing at a time")

    @classmethod
    def wrap(cls, f):
        """Wraps a constructor for a transformation or measurement to return a partial chain instead."""

        def inner(*args, **kwargs):
            return cls(f, *args, **kwargs)

        return inner


def _sequential_composition_by_weights(
    domain: Domain,
    privacy_unit: Tuple[Metric, float],
    privacy_loss: Tuple[Measure, float],
    split_evenly_over: Optional[int] = None,
    split_by_weights: Optional[List[float]] = None,
) -> Tuple[Measurement, List[Any]]:
    """constructs a sequential composition measurement
    where the d_mids are proportional to the weights

    :param domain: the domain of the data
    :param privacy_unit: a tuple of the input metric and the data distance (d_in)
    :param privacy_loss: a tuple of the output measure and the privacy loss (d_out)
    :param weights: either a list of weights for each intermediate privacy loss, or the number of ways to evenly distribute the privacy loss
    """
    input_metric, d_in = privacy_unit
    output_measure, d_out = privacy_loss

    if split_evenly_over is not None and split_by_weights is not None:
        raise ValueError(
            "Cannot specify both `split_evenly_over` and `split_by_weights`"
        )

    if split_evenly_over is not None:
        weights = [d_out] * split_evenly_over
    elif split_by_weights is not None: # pragma: no cover
        weights = split_by_weights
    else:
        raise ValueError(
            "Must specify either `split_evenly_over` or `split_by_weights`"
        )

    def mul(dist, scale):
        if isinstance(dist, tuple):
            return dist[0] * scale, dist[1] * scale
        else:
            return dist * scale

    def scale_weights(scale, weights):
        return [mul(w, scale) for w in weights]

    def scale_sc(scale):
        return make_sequential_composition(
            input_domain=domain,
            input_metric=input_metric,
            output_measure=output_measure,
            d_in=d_in,
            d_mids=scale_weights(scale, weights),
        )

    scale = binary_search_param(scale_sc, d_in=d_in, d_out=d_out, T=float)

    # return the accountant and d_mids
    return scale_sc(scale), scale_weights(scale, weights)


def _cast_measure(chain, to_measure=None, d_to=None):
    """Casts the output measure of a given `chain` to `to_measure`.

    If provided, `d_to` is the privacy loss wrt the new measure.
    """
    if to_measure is None or chain.output_measure == to_measure:
        return chain

    from_to = chain.output_measure.type.origin, to_measure.type.origin

    if from_to == ("MaxDivergence", "FixedSmoothedMaxDivergence"):
        return make_pureDP_to_fixed_approxDP(chain)

    if from_to == ("MaxDivergence", "ZeroConcentratedDivergence"):
        return make_pureDP_to_zCDP(chain)

    if from_to == (
        "ZeroConcentratedDivergence",
        "FixedSmoothedMaxDivergence",
    ):
        return make_fix_delta(make_zCDP_to_approxDP(chain), d_to[1])

    raise ValueError(f"Unable to cast measure from {from_to[0]} to {from_to[1]}")


def _translate_measure_distance(d_from, from_measure, to_measure):
    """Translate a privacy loss `d_from` from `from_measure` to `to_measure`.
    """
    if from_measure == to_measure:
        return d_from # pragma: no cover

    from_to = from_measure.type.origin, to_measure.type.origin
    T = to_measure.type.args[0]

    constant = 1.0  # the choice of constant doesn't matter

    if from_to == ("MaxDivergence", "FixedSmoothedMaxDivergence"):
        return (d_from, 0.0) # pragma: no cover

    if from_to == ("ZeroConcentratedDivergence", "MaxDivergence"): # pragma: no cover
        space = atom_domain(T=T), absolute_distance(T=T)
        scale = binary_search_param(
            lambda eps: make_pureDP_to_zCDP(make_base_laplace(*space, eps)),
            d_in=constant,
            d_out=d_from,
            T=float,
        )
        return make_base_laplace(scale).map(constant)

    if from_to == (
        "FixedSmoothedMaxDivergence",
        "ZeroConcentratedDivergence",
    ):
        def caster(measurement):
            return make_fix_delta(make_zCDP_to_approxDP(measurement), delta=d_from[1])

        space = atom_domain(T=int), absolute_distance(T=T)
        scale = binary_search_param(
            lambda scale: caster(make_gaussian(*space, scale)),
            d_in=constant,
            d_out=d_from,
            T=float,
        )
        return make_gaussian(*space, scale).map(constant)
        

    raise ValueError(f"Unable to translate distance from {from_to[0]} to {from_to[1]}")<|MERGE_RESOLUTION|>--- conflicted
+++ resolved
@@ -421,11 +421,7 @@
 
     def __dir__(self):
         """Returns the list of available constructors. Used by Python's error suggestion mechanism."""
-<<<<<<< HEAD
-        return super().__dir__() + list(constructors.keys()) # pragma: no cover
-=======
         return super().__dir__() + list(constructors.keys())  # type: ignore[operator] # pragma: no cover
->>>>>>> 777b722b
 
     def resolve(self, allow_transformations=False):
         """Resolve the query into a measurement."
