# Auto-generated. Do not edit!
'''
The ``measurements`` module provides functions that apply calibrated noise to data to ensure differential privacy.
For more context, see :ref:`measurements in the User Guide <measurements-user-guide>`.

For convenience, all the functions of this module are also available from :py:mod:`opendp.prelude`.
We suggest importing under the conventional name ``dp``:

.. code:: python

    >>> import opendp.prelude as dp

The methods of this module will then be accessible at ``dp.m``.
'''
from opendp._convert import *
from opendp._lib import *
from opendp.mod import *
from opendp.typing import *
from opendp.core import *
from opendp.domains import *
from opendp.metrics import *
from opendp.measures import *
__all__ = [
    "make_alp_queryable",
    "make_gaussian",
    "make_geometric",
    "make_laplace",
    "make_laplace_threshold",
    "make_private_expr",
    "make_private_lazyframe",
    "make_randomized_response",
    "make_randomized_response_bool",
    "make_report_noisy_max_gumbel",
    "make_user_measurement",
    "then_alp_queryable",
    "then_gaussian",
    "then_geometric",
    "then_laplace",
    "then_laplace_threshold",
    "then_private_expr",
    "then_private_lazyframe",
    "then_report_noisy_max_gumbel",
    "then_user_measurement"
]


def make_alp_queryable(
    input_domain: Domain,
    input_metric: Metric,
    scale,
    total_limit,
    value_limit = None,
    size_factor = 50,
    alpha = 4,
    CO: Optional[RuntimeTypeDescriptor] = None
) -> Measurement:
    r"""Measurement to release a queryable containing a DP projection of bounded sparse data.

    The size of the projection is O(total * size_factor * scale / alpha).
    The evaluation time of post-processing is O(beta * scale / alpha).

    `size_factor` is an optional multiplier (defaults to 50) for setting the size of the projection.
    There is a memory/utility trade-off.
    The value should be sufficiently large to limit hash collisions.

    [make_alp_queryable in Rust documentation.](https://docs.rs/opendp/latest/opendp/measurements/fn.make_alp_queryable.html)

    **Citations:**

    * [ALP21 Differentially Private Sparse Vectors with Low Error, Optimal Space, and Fast Access](https://arxiv.org/abs/2106.10068) Algorithm 4

    **Supporting Elements:**

    * Input Domain:   `MapDomain<AtomDomain<K>, AtomDomain<CI>>`
    * Output Type:    `Queryable<K, CO>`
    * Input Metric:   `L1Distance<CI>`
    * Output Measure: `MaxDivergence<CO>`

    :param input_domain: 
    :type input_domain: Domain
    :param input_metric: 
    :type input_metric: Metric
    :param scale: Privacy loss parameter. This is equal to epsilon/sensitivity.
    :param total_limit: Either the true value or an upper bound estimate of the sum of all values in the input.
    :param value_limit: Upper bound on individual values (referred to as β). Entries above β are clamped.
    :param size_factor: Optional multiplier (default of 50) for setting the size of the projection.
    :param alpha: Optional parameter (default of 4) for scaling and determining p in randomized response step.
    :param CO: 
    :type CO: :py:ref:`RuntimeTypeDescriptor`
    :rtype: Measurement
    :raises TypeError: if an argument's type differs from the expected type
    :raises UnknownTypeException: if a type argument fails to parse
    :raises OpenDPException: packaged error from the core OpenDP library
    """
    assert_features("contrib")

    # Standardize type arguments.
    CO = RuntimeType.parse_or_infer(type_name=CO, public_example=scale)
    CI = get_value_type(get_carrier_type(input_domain)) # type: ignore

    # Convert arguments to c types.
    c_input_domain = py_to_c(input_domain, c_type=Domain, type_name=None)
    c_input_metric = py_to_c(input_metric, c_type=Metric, type_name=None)
    c_scale = py_to_c(scale, c_type=ctypes.c_void_p, type_name=CO)
    c_total_limit = py_to_c(total_limit, c_type=ctypes.c_void_p, type_name=CI)
    c_value_limit = py_to_c(value_limit, c_type=ctypes.c_void_p, type_name=RuntimeType(origin='Option', args=[CI]))
    c_size_factor = py_to_c(size_factor, c_type=ctypes.c_void_p, type_name=RuntimeType(origin='Option', args=[u32]))
    c_alpha = py_to_c(alpha, c_type=ctypes.c_void_p, type_name=RuntimeType(origin='Option', args=[u32]))
    c_CO = py_to_c(CO, c_type=ctypes.c_char_p)

    # Call library function.
    lib_function = lib.opendp_measurements__make_alp_queryable
    lib_function.argtypes = [Domain, Metric, ctypes.c_void_p, ctypes.c_void_p, ctypes.c_void_p, ctypes.c_void_p, ctypes.c_void_p, ctypes.c_char_p]
    lib_function.restype = FfiResult

    output = c_to_py(unwrap(lib_function(c_input_domain, c_input_metric, c_scale, c_total_limit, c_value_limit, c_size_factor, c_alpha, c_CO), Measurement))

    return output

def then_alp_queryable(
    scale,
    total_limit,
    value_limit = None,
    size_factor = 50,
    alpha = 4,
    CO: Optional[RuntimeTypeDescriptor] = None
):  
    r"""partial constructor of make_alp_queryable

    .. seealso:: 
      Delays application of `input_domain` and `input_metric` in :py:func:`opendp.measurements.make_alp_queryable`

    :param scale: Privacy loss parameter. This is equal to epsilon/sensitivity.
    :param total_limit: Either the true value or an upper bound estimate of the sum of all values in the input.
    :param value_limit: Upper bound on individual values (referred to as β). Entries above β are clamped.
    :param size_factor: Optional multiplier (default of 50) for setting the size of the projection.
    :param alpha: Optional parameter (default of 4) for scaling and determining p in randomized response step.
    :param CO: 
    :type CO: :py:ref:`RuntimeTypeDescriptor`
    """
    return PartialConstructor(lambda input_domain, input_metric: make_alp_queryable(
        input_domain=input_domain,
        input_metric=input_metric,
        scale=scale,
        total_limit=total_limit,
        value_limit=value_limit,
        size_factor=size_factor,
        alpha=alpha,
        CO=CO))



def make_gaussian(
    input_domain: Domain,
    input_metric: Metric,
    scale,
    k = None,
    MO: RuntimeTypeDescriptor = "ZeroConcentratedDivergence<QO>"
) -> Measurement:
    r"""Make a Measurement that adds noise from the Gaussian(`scale`) distribution to the input.

    Valid inputs for `input_domain` and `input_metric` are:

    | `input_domain`                  | input type   | `input_metric`          |
    | ------------------------------- | ------------ | ----------------------- |
    | `atom_domain(T)`                | `T`          | `absolute_distance(QI)` |
    | `vector_domain(atom_domain(T))` | `Vec<T>`     | `l2_distance(QI)`       |

    [make_gaussian in Rust documentation.](https://docs.rs/opendp/latest/opendp/measurements/fn.make_gaussian.html)

    **Supporting Elements:**

    * Input Domain:   `D`
    * Output Type:    `D::Carrier`
    * Input Metric:   `D::InputMetric`
    * Output Measure: `MO`

    :param input_domain: Domain of the data type to be privatized.
    :type input_domain: Domain
    :param input_metric: Metric of the data type to be privatized.
    :type input_metric: Metric
    :param scale: Noise scale parameter for the gaussian distribution. `scale` == standard_deviation.
    :param k: The noise granularity in terms of 2^k.
    :param MO: Output Measure. The only valid measure is `ZeroConcentratedDivergence<T>`.
    :type MO: :py:ref:`RuntimeTypeDescriptor`
    :rtype: Measurement
    :raises TypeError: if an argument's type differs from the expected type
    :raises UnknownTypeException: if a type argument fails to parse
    :raises OpenDPException: packaged error from the core OpenDP library

    :example:

    >>> dp.enable_features('contrib')
    >>> input_space = dp.atom_domain(T=float), dp.absolute_distance(T=float)
    >>> gaussian = dp.m.make_gaussian(*input_space, scale=1.0)
    >>> print('100?', gaussian(100.0))
    100? ...

    Or, more readably, define the space and then chain:

    >>> gaussian = input_space >> dp.m.then_gaussian(scale=1.0)
    >>> print('100?', gaussian(100.0))
    100? ...

    """
    assert_features("contrib")

    # Standardize type arguments.
    MO = RuntimeType.parse(type_name=MO, generics=["QO"])
    QO = get_atom_or_infer(MO, scale) # type: ignore
    MO = MO.substitute(QO=QO) # type: ignore

    # Convert arguments to c types.
    c_input_domain = py_to_c(input_domain, c_type=Domain, type_name=None)
    c_input_metric = py_to_c(input_metric, c_type=Metric, type_name=None)
    c_scale = py_to_c(scale, c_type=ctypes.c_void_p, type_name=QO)
    c_k = py_to_c(k, c_type=ctypes.c_void_p, type_name=RuntimeType(origin='Option', args=[i32]))
    c_MO = py_to_c(MO, c_type=ctypes.c_char_p)

    # Call library function.
    lib_function = lib.opendp_measurements__make_gaussian
    lib_function.argtypes = [Domain, Metric, ctypes.c_void_p, ctypes.c_void_p, ctypes.c_char_p]
    lib_function.restype = FfiResult

    output = c_to_py(unwrap(lib_function(c_input_domain, c_input_metric, c_scale, c_k, c_MO), Measurement))

    return output

def then_gaussian(
    scale,
    k = None,
    MO: RuntimeTypeDescriptor = "ZeroConcentratedDivergence<QO>"
):  
    r"""partial constructor of make_gaussian

    .. seealso:: 
      Delays application of `input_domain` and `input_metric` in :py:func:`opendp.measurements.make_gaussian`

    :param scale: Noise scale parameter for the gaussian distribution. `scale` == standard_deviation.
    :param k: The noise granularity in terms of 2^k.
    :param MO: Output Measure. The only valid measure is `ZeroConcentratedDivergence<T>`.
    :type MO: :py:ref:`RuntimeTypeDescriptor`

    :example:

    >>> dp.enable_features('contrib')
    >>> input_space = dp.atom_domain(T=float), dp.absolute_distance(T=float)
    >>> gaussian = dp.m.make_gaussian(*input_space, scale=1.0)
    >>> print('100?', gaussian(100.0))
    100? ...

    Or, more readably, define the space and then chain:

    >>> gaussian = input_space >> dp.m.then_gaussian(scale=1.0)
    >>> print('100?', gaussian(100.0))
    100? ...

    """
    return PartialConstructor(lambda input_domain, input_metric: make_gaussian(
        input_domain=input_domain,
        input_metric=input_metric,
        scale=scale,
        k=k,
        MO=MO))



def make_geometric(
    input_domain: Domain,
    input_metric: Metric,
    scale,
    bounds = None,
    QO: Optional[RuntimeTypeDescriptor] = None
) -> Measurement:
    r"""Equivalent to `make_laplace` but restricted to an integer support.
    Can specify `bounds` to run the algorithm in near constant-time.

    [make_geometric in Rust documentation.](https://docs.rs/opendp/latest/opendp/measurements/fn.make_geometric.html)

    **Citations:**

    * [GRS12 Universally Utility-Maximizing Privacy Mechanisms](https://theory.stanford.edu/~tim/papers/priv.pdf)

    **Supporting Elements:**

    * Input Domain:   `D`
    * Output Type:    `D::Carrier`
    * Input Metric:   `D::InputMetric`
    * Output Measure: `MaxDivergence<QO>`

    :param input_domain: 
    :type input_domain: Domain
    :param input_metric: 
    :type input_metric: Metric
    :param scale: 
    :param bounds: 
    :param QO: 
    :type QO: :py:ref:`RuntimeTypeDescriptor`
    :rtype: Measurement
    :raises TypeError: if an argument's type differs from the expected type
    :raises UnknownTypeException: if a type argument fails to parse
    :raises OpenDPException: packaged error from the core OpenDP library

    :example:

    >>> dp.enable_features("contrib")
    >>> input_space = dp.atom_domain(T=int), dp.absolute_distance(T=int)
    >>> geometric = dp.m.make_geometric(*input_space, scale=1.0)
    >>> print('100?', geometric(100))
    100? ...

    Or, more readably, define the space and then chain:

    >>> geometric = input_space >> dp.m.then_geometric(scale=1.0)
    >>> print('100?', geometric(100))
    100? ...

    """
    assert_features("contrib")

    # Standardize type arguments.
    QO = RuntimeType.parse_or_infer(type_name=QO, public_example=scale)
    T = get_atom(get_carrier_type(input_domain)) # type: ignore
    OptionT = RuntimeType(origin='Option', args=[RuntimeType(origin='Tuple', args=[T, T])]) # type: ignore

    # Convert arguments to c types.
    c_input_domain = py_to_c(input_domain, c_type=Domain, type_name=None)
    c_input_metric = py_to_c(input_metric, c_type=Metric, type_name=None)
    c_scale = py_to_c(scale, c_type=ctypes.c_void_p, type_name=QO)
    c_bounds = py_to_c(bounds, c_type=AnyObjectPtr, type_name=OptionT)
    c_QO = py_to_c(QO, c_type=ctypes.c_char_p)

    # Call library function.
    lib_function = lib.opendp_measurements__make_geometric
    lib_function.argtypes = [Domain, Metric, ctypes.c_void_p, AnyObjectPtr, ctypes.c_char_p]
    lib_function.restype = FfiResult

    output = c_to_py(unwrap(lib_function(c_input_domain, c_input_metric, c_scale, c_bounds, c_QO), Measurement))

    return output

def then_geometric(
    scale,
    bounds = None,
    QO: Optional[RuntimeTypeDescriptor] = None
):  
    r"""partial constructor of make_geometric

    .. seealso:: 
      Delays application of `input_domain` and `input_metric` in :py:func:`opendp.measurements.make_geometric`

    :param scale: 
    :param bounds: 
    :param QO: 
    :type QO: :py:ref:`RuntimeTypeDescriptor`

    :example:

    >>> dp.enable_features("contrib")
    >>> input_space = dp.atom_domain(T=int), dp.absolute_distance(T=int)
    >>> geometric = dp.m.make_geometric(*input_space, scale=1.0)
    >>> print('100?', geometric(100))
    100? ...

    Or, more readably, define the space and then chain:

    >>> geometric = input_space >> dp.m.then_geometric(scale=1.0)
    >>> print('100?', geometric(100))
    100? ...

    """
    return PartialConstructor(lambda input_domain, input_metric: make_geometric(
        input_domain=input_domain,
        input_metric=input_metric,
        scale=scale,
        bounds=bounds,
        QO=QO))



def make_laplace(
    input_domain: Domain,
    input_metric: Metric,
    scale,
    k = None,
    QO: RuntimeTypeDescriptor = "float"
) -> Measurement:
    r"""Make a Measurement that adds noise from the Laplace(`scale`) distribution to the input.

    Valid inputs for `input_domain` and `input_metric` are:

    | `input_domain`                  | input type   | `input_metric`         |
    | ------------------------------- | ------------ | ---------------------- |
    | `atom_domain(T)` (default)      | `T`          | `absolute_distance(T)` |
    | `vector_domain(atom_domain(T))` | `Vec<T>`     | `l1_distance(T)`       |

    Internally, all sampling is done using the discrete Laplace distribution.

    [make_laplace in Rust documentation.](https://docs.rs/opendp/latest/opendp/measurements/fn.make_laplace.html)

    **Citations:**

    * [GRS12 Universally Utility-Maximizing Privacy Mechanisms](https://theory.stanford.edu/~tim/papers/priv.pdf)
    * [CKS20 The Discrete Gaussian for Differential Privacy](https://arxiv.org/pdf/2004.00010.pdf#subsection.5.2)

    **Supporting Elements:**

    * Input Domain:   `D`
    * Output Type:    `D::Carrier`
    * Input Metric:   `D::InputMetric`
    * Output Measure: `MaxDivergence<QO>`

    :param input_domain: Domain of the data type to be privatized.
    :type input_domain: Domain
    :param input_metric: Metric of the data type to be privatized.
    :type input_metric: Metric
    :param scale: Noise scale parameter for the Laplace distribution. `scale` == standard_deviation / sqrt(2).
    :param k: The noise granularity in terms of 2^k, only valid for domains over floats.
    :param QO: Data type of the output distance and scale. `f32` or `f64`.
    :type QO: :py:ref:`RuntimeTypeDescriptor`
    :rtype: Measurement
    :raises TypeError: if an argument's type differs from the expected type
    :raises UnknownTypeException: if a type argument fails to parse
    :raises OpenDPException: packaged error from the core OpenDP library

    :example:

    >>> import opendp.prelude as dp
    >>> dp.enable_features("contrib")
    >>> input_space = dp.atom_domain(T=float), dp.absolute_distance(T=float)
    >>> laplace = dp.m.make_laplace(*input_space, scale=1.0)
    >>> print('100?', laplace(100.0))
    100? ...

    Or, more readably, define the space and then chain:

    >>> laplace = input_space >> dp.m.then_laplace(scale=1.0)
    >>> print('100?', laplace(100.0))
    100? ...

    """
    assert_features("contrib")

    # Standardize type arguments.
    QO = RuntimeType.parse(type_name=QO)

    # Convert arguments to c types.
    c_input_domain = py_to_c(input_domain, c_type=Domain, type_name=None)
    c_input_metric = py_to_c(input_metric, c_type=Metric, type_name=None)
    c_scale = py_to_c(scale, c_type=ctypes.c_void_p, type_name=get_atom(QO))
    c_k = py_to_c(k, c_type=ctypes.c_void_p, type_name=RuntimeType(origin='Option', args=[i32]))
    c_QO = py_to_c(QO, c_type=ctypes.c_char_p)

    # Call library function.
    lib_function = lib.opendp_measurements__make_laplace
    lib_function.argtypes = [Domain, Metric, ctypes.c_void_p, ctypes.c_void_p, ctypes.c_char_p]
    lib_function.restype = FfiResult

    output = c_to_py(unwrap(lib_function(c_input_domain, c_input_metric, c_scale, c_k, c_QO), Measurement))

    return output

def then_laplace(
    scale,
    k = None,
    QO: RuntimeTypeDescriptor = "float"
):  
    r"""partial constructor of make_laplace

    .. seealso:: 
      Delays application of `input_domain` and `input_metric` in :py:func:`opendp.measurements.make_laplace`

    :param scale: Noise scale parameter for the Laplace distribution. `scale` == standard_deviation / sqrt(2).
    :param k: The noise granularity in terms of 2^k, only valid for domains over floats.
    :param QO: Data type of the output distance and scale. `f32` or `f64`.
    :type QO: :py:ref:`RuntimeTypeDescriptor`

    :example:

    >>> import opendp.prelude as dp
    >>> dp.enable_features("contrib")
    >>> input_space = dp.atom_domain(T=float), dp.absolute_distance(T=float)
    >>> laplace = dp.m.make_laplace(*input_space, scale=1.0)
    >>> print('100?', laplace(100.0))
    100? ...

    Or, more readably, define the space and then chain:

    >>> laplace = input_space >> dp.m.then_laplace(scale=1.0)
    >>> print('100?', laplace(100.0))
    100? ...

    """
    return PartialConstructor(lambda input_domain, input_metric: make_laplace(
        input_domain=input_domain,
        input_metric=input_metric,
        scale=scale,
        k=k,
        QO=QO))



def make_laplace_threshold(
    input_domain: Domain,
    input_metric: Metric,
    scale,
    threshold,
    k: int = -1074
) -> Measurement:
    r"""Make a Measurement that uses propose-test-release to privatize a hashmap of counts.

    This function takes a noise granularity in terms of 2^k.
    Larger granularities are more computationally efficient, but have a looser privacy map.
    If k is not set, k defaults to the smallest granularity.

    [make_laplace_threshold in Rust documentation.](https://docs.rs/opendp/latest/opendp/measurements/fn.make_laplace_threshold.html)

    **Supporting Elements:**

    * Input Domain:   `MapDomain<AtomDomain<TK>, AtomDomain<TV>>`
    * Output Type:    `HashMap<TK, TV>`
    * Input Metric:   `L1Distance<TV>`
    * Output Measure: `FixedSmoothedMaxDivergence<TV>`

    :param input_domain: Domain of the input.
    :type input_domain: Domain
    :param input_metric: Metric for the input domain.
    :type input_metric: Metric
    :param scale: Noise scale parameter for the laplace distribution. `scale` == standard_deviation / sqrt(2).
    :param threshold: Exclude counts that are less than this minimum value.
    :param k: The noise granularity in terms of 2^k.
    :type k: int
    :rtype: Measurement
    :raises TypeError: if an argument's type differs from the expected type
    :raises UnknownTypeException: if a type argument fails to parse
    :raises OpenDPException: packaged error from the core OpenDP library
    """
    assert_features("contrib", "floating-point")

    # Standardize type arguments.
    TV = get_distance_type(input_metric) # type: ignore

    # Convert arguments to c types.
    c_input_domain = py_to_c(input_domain, c_type=Domain, type_name=None)
    c_input_metric = py_to_c(input_metric, c_type=Metric, type_name=None)
    c_scale = py_to_c(scale, c_type=ctypes.c_void_p, type_name=TV)
    c_threshold = py_to_c(threshold, c_type=ctypes.c_void_p, type_name=TV)
    c_k = py_to_c(k, c_type=ctypes.c_uint32, type_name=i32)

    # Call library function.
    lib_function = lib.opendp_measurements__make_laplace_threshold
    lib_function.argtypes = [Domain, Metric, ctypes.c_void_p, ctypes.c_void_p, ctypes.c_uint32]
    lib_function.restype = FfiResult

    output = c_to_py(unwrap(lib_function(c_input_domain, c_input_metric, c_scale, c_threshold, c_k), Measurement))

    return output

def then_laplace_threshold(
    scale,
    threshold,
    k: int = -1074
):  
    r"""partial constructor of make_laplace_threshold

    .. seealso:: 
      Delays application of `input_domain` and `input_metric` in :py:func:`opendp.measurements.make_laplace_threshold`

    :param scale: Noise scale parameter for the laplace distribution. `scale` == standard_deviation / sqrt(2).
    :param threshold: Exclude counts that are less than this minimum value.
    :param k: The noise granularity in terms of 2^k.
    :type k: int
    """
    return PartialConstructor(lambda input_domain, input_metric: make_laplace_threshold(
        input_domain=input_domain,
        input_metric=input_metric,
        scale=scale,
        threshold=threshold,
        k=k))



def make_private_expr(
    input_domain: Domain,
    input_metric: Metric,
    output_measure: Measure,
    expr,
    global_scale = None
) -> Measurement:
    r"""Create a differentially private measurement from an [`Expr`].

    [make_private_expr in Rust documentation.](https://docs.rs/opendp/latest/opendp/measurements/fn.make_private_expr.html)

    **Supporting Elements:**

    * Input Domain:   `ExprDomain`
    * Output Type:    `Expr`
    * Input Metric:   `MI`
    * Output Measure: `MO`

    :param input_domain: The domain of the input data.
    :type input_domain: Domain
    :param input_metric: How to measure distances between neighboring input data sets.
    :type input_metric: Metric
    :param output_measure: How to measure privacy loss.
    :type output_measure: Measure
    :param expr: The [`Expr`] to be privatized.
    :param global_scale: A tune-able parameter that affects the privacy-utility tradeoff.
    :rtype: Measurement
    :raises TypeError: if an argument's type differs from the expected type
    :raises UnknownTypeException: if a type argument fails to parse
    :raises OpenDPException: packaged error from the core OpenDP library
    """
    assert_features("contrib")

    # No type arguments to standardize.
    # Convert arguments to c types.
    c_input_domain = py_to_c(input_domain, c_type=Domain, type_name=None)
    c_input_metric = py_to_c(input_metric, c_type=Metric, type_name=None)
    c_output_measure = py_to_c(output_measure, c_type=Measure, type_name=None)
    c_expr = py_to_c(expr, c_type=AnyObjectPtr, type_name=Expr)
    c_global_scale = py_to_c(global_scale, c_type=AnyObjectPtr, type_name=RuntimeType(origin='Option', args=[f64]))

    # Call library function.
    lib_function = lib.opendp_measurements__make_private_expr
    lib_function.argtypes = [Domain, Metric, Measure, AnyObjectPtr, AnyObjectPtr]
    lib_function.restype = FfiResult

    output = c_to_py(unwrap(lib_function(c_input_domain, c_input_metric, c_output_measure, c_expr, c_global_scale), Measurement))

    return output

def then_private_expr(
    output_measure: Measure,
    expr,
    global_scale = None
):  
    r"""partial constructor of make_private_expr

    .. seealso:: 
      Delays application of `input_domain` and `input_metric` in :py:func:`opendp.measurements.make_private_expr`

    :param output_measure: How to measure privacy loss.
    :type output_measure: Measure
    :param expr: The [`Expr`] to be privatized.
    :param global_scale: A tune-able parameter that affects the privacy-utility tradeoff.
    """
    return PartialConstructor(lambda input_domain, input_metric: make_private_expr(
        input_domain=input_domain,
        input_metric=input_metric,
        output_measure=output_measure,
        expr=expr,
        global_scale=global_scale))



def make_private_lazyframe(
    input_domain: Domain,
    input_metric: Metric,
    output_measure: Measure,
    lazyframe,
    global_scale = None
) -> Measurement:
    r"""Create a differentially private measurement from a [`LazyFrame`].

    Any data inside the [`LazyFrame`] is ignored,
    but it is still recommended to start with an empty [`DataFrame`] and build up the computation using the [`LazyFrame`] API.

    [make_private_lazyframe in Rust documentation.](https://docs.rs/opendp/latest/opendp/measurements/fn.make_private_lazyframe.html)

    **Supporting Elements:**

    * Input Domain:   `LazyFrameDomain`
    * Output Type:    `LazyFrame`
    * Input Metric:   `MI`
    * Output Measure: `MO`

    :param input_domain: The domain of the input data.
    :type input_domain: Domain
    :param input_metric: How to measure distances between neighboring input data sets.
    :type input_metric: Metric
    :param output_measure: How to measure privacy loss.
    :type output_measure: Measure
    :param lazyframe: A description of the computations to be run, in the form of a [`LazyFrame`].
    :param global_scale: A tune-able parameter that affects the privacy-utility tradeoff.
    :rtype: Measurement
    :raises TypeError: if an argument's type differs from the expected type
    :raises UnknownTypeException: if a type argument fails to parse
    :raises OpenDPException: packaged error from the core OpenDP library

    :example:

    >>> dp.enable_features("contrib")
    >>> import polars as pl

    We'll imagine an elementary school is taking a pet census.
    The private census data will have two columns: 

    >>> lf_domain = dp.lazyframe_domain([
    ...     dp.series_domain("grade", dp.atom_domain(T=dp.i32)),
    ...     dp.series_domain("pet_count", dp.atom_domain(T=dp.i32))])

    We also need to specify the column we'll be grouping by.

    >>> lf_domain_with_margin = dp.with_margin(
    ...     lf_domain,
    ...     by=["grade"],
    ...     public_info="keys",
    ...     max_partition_length=50)

    With that in place, we can plan the Polars computation, using the `dp` plugin. 

    >>> plan = (
    ...     pl.LazyFrame(schema={'grade': pl.Int32, 'pet_count': pl.Int32})
    ...     .group_by("grade")
    ...     .agg(pl.col("pet_count").dp.sum((0, 10), scale=1.0)))

    We now have all the pieces to make our measurement function using `make_private_lazyframe`:

    >>> dp_sum_pets_by_grade = dp.m.make_private_lazyframe(
    ...     input_domain=lf_domain_with_margin,
    ...     input_metric=dp.symmetric_distance(),
    ...     output_measure=dp.max_divergence(T=float),
    ...     lazyframe=plan,
    ...     global_scale=1.0)

    It's only at this point that we need to introduce the private data.

    >>> df = pl.from_records(
    ...     [
    ...         [0, 0], # No kindergarteners with pets.
    ...         [0, 0],
    ...         [0, 0],
    ...         [1, 1], # Each first grader has 1 pet.
    ...         [1, 1],
    ...         [1, 1],
    ...         [2, 1], # One second grader has chickens!
    ...         [2, 1],
    ...         [2, 9]
    ...     ],
    ...     schema=['grade', 'pet_count'])
    >>> lf = pl.LazyFrame(df)
    >>> results = dp_sum_pets_by_grade(lf).sort("grade").collect()
    >>> print(results) # doctest: +ELLIPSIS
    shape: (3, 2)
    ┌───────┬───────────┐
    │ grade ┆ pet_count │
    │ ---   ┆ ---       │
    │ i64   ┆ i64       │
    ╞═══════╪═══════════╡
    │ 0     ┆ ...       │
    │ 1     ┆ ...       │
    │ 2     ┆ ...       │
    └───────┴───────────┘

    """
    assert_features("contrib")

    # No type arguments to standardize.
    # Convert arguments to c types.
    c_input_domain = py_to_c(input_domain, c_type=Domain, type_name=None)
    c_input_metric = py_to_c(input_metric, c_type=Metric, type_name=None)
    c_output_measure = py_to_c(output_measure, c_type=Measure, type_name=None)
    c_lazyframe = py_to_c(lazyframe, c_type=AnyObjectPtr, type_name=LazyFrame)
    c_global_scale = py_to_c(global_scale, c_type=AnyObjectPtr, type_name=RuntimeType(origin='Option', args=[f64]))

    # Call library function.
    lib_function = lib.opendp_measurements__make_private_lazyframe
    lib_function.argtypes = [Domain, Metric, Measure, AnyObjectPtr, AnyObjectPtr]
    lib_function.restype = FfiResult

    output = c_to_py(unwrap(lib_function(c_input_domain, c_input_metric, c_output_measure, c_lazyframe, c_global_scale), Measurement))

    return output

def then_private_lazyframe(
    output_measure: Measure,
    lazyframe,
    global_scale = None
):  
    r"""partial constructor of make_private_lazyframe

    .. seealso:: 
      Delays application of `input_domain` and `input_metric` in :py:func:`opendp.measurements.make_private_lazyframe`

    :param output_measure: How to measure privacy loss.
    :type output_measure: Measure
    :param lazyframe: A description of the computations to be run, in the form of a [`LazyFrame`].
    :param global_scale: A tune-able parameter that affects the privacy-utility tradeoff.
    """
    return PartialConstructor(lambda input_domain, input_metric: make_private_lazyframe(
        input_domain=input_domain,
        input_metric=input_metric,
        output_measure=output_measure,
        lazyframe=lazyframe,
        global_scale=global_scale))



def make_randomized_response(
    categories,
    prob,
    constant_time: bool = False,
    T: Optional[RuntimeTypeDescriptor] = None,
    QO: Optional[RuntimeTypeDescriptor] = None
) -> Measurement:
    r"""Make a Measurement that implements randomized response on a categorical value.

    [make_randomized_response in Rust documentation.](https://docs.rs/opendp/latest/opendp/measurements/fn.make_randomized_response.html)

    **Supporting Elements:**

    * Input Domain:   `AtomDomain<T>`
    * Output Type:    `T`
    * Input Metric:   `DiscreteDistance`
    * Output Measure: `MaxDivergence<QO>`

    :param categories: Set of valid outcomes
    :param prob: Probability of returning the correct answer. Must be in `[1/num_categories, 1)`
    :param constant_time: Set to true to enable constant time. Slower.
    :type constant_time: bool
    :param T: Data type of a category.
    :type T: :py:ref:`RuntimeTypeDescriptor`
    :param QO: Data type of probability and output distance.
    :type QO: :py:ref:`RuntimeTypeDescriptor`
    :rtype: Measurement
    :raises TypeError: if an argument's type differs from the expected type
    :raises UnknownTypeException: if a type argument fails to parse
    :raises OpenDPException: packaged error from the core OpenDP library

    :example:

    >>> dp.enable_features("contrib")
    >>> random_string = dp.m.make_randomized_response(['a', 'b', 'c'], 0.99)
    >>> print('a?', random_string('a'))
    a? ...

    """
    assert_features("contrib")

    # Standardize type arguments.
    T = RuntimeType.parse_or_infer(type_name=T, public_example=get_first(categories))
    QO = RuntimeType.parse_or_infer(type_name=QO, public_example=prob)

    # Convert arguments to c types.
    c_categories = py_to_c(categories, c_type=AnyObjectPtr, type_name=RuntimeType(origin='Vec', args=[T]))
    c_prob = py_to_c(prob, c_type=ctypes.c_void_p, type_name=QO)
    c_constant_time = py_to_c(constant_time, c_type=ctypes.c_bool, type_name=bool)
    c_T = py_to_c(T, c_type=ctypes.c_char_p)
    c_QO = py_to_c(QO, c_type=ctypes.c_char_p)

    # Call library function.
    lib_function = lib.opendp_measurements__make_randomized_response
    lib_function.argtypes = [AnyObjectPtr, ctypes.c_void_p, ctypes.c_bool, ctypes.c_char_p, ctypes.c_char_p]
    lib_function.restype = FfiResult

    output = c_to_py(unwrap(lib_function(c_categories, c_prob, c_constant_time, c_T, c_QO), Measurement))

    return output


def make_randomized_response_bool(
    prob,
    constant_time: bool = False,
    QO: Optional[RuntimeTypeDescriptor] = None
) -> Measurement:
    r"""Make a Measurement that implements randomized response on a boolean value.

    [make_randomized_response_bool in Rust documentation.](https://docs.rs/opendp/latest/opendp/measurements/fn.make_randomized_response_bool.html)

    **Supporting Elements:**

    * Input Domain:   `AtomDomain<bool>`
    * Output Type:    `bool`
    * Input Metric:   `DiscreteDistance`
    * Output Measure: `MaxDivergence<QO>`

    **Proof Definition:**

    [(Proof Document)](https://docs.opendp.org/en/nightly/proofs/rust/src/measurements/randomized_response/make_randomized_response_bool.pdf)

    :param prob: Probability of returning the correct answer. Must be in `[0.5, 1)`
    :param constant_time: Set to true to enable constant time. Slower.
    :type constant_time: bool
    :param QO: Data type of probability and output distance.
    :type QO: :py:ref:`RuntimeTypeDescriptor`
    :rtype: Measurement
    :raises TypeError: if an argument's type differs from the expected type
    :raises UnknownTypeException: if a type argument fails to parse
    :raises OpenDPException: packaged error from the core OpenDP library

    :example:

    >>> dp.enable_features("contrib")
    >>> random_bool = dp.m.make_randomized_response_bool(0.99)
    >>> print('True?', random_bool(True))
    True? ...

    """
    assert_features("contrib")

    # Standardize type arguments.
    QO = RuntimeType.parse_or_infer(type_name=QO, public_example=prob)

    # Convert arguments to c types.
    c_prob = py_to_c(prob, c_type=ctypes.c_void_p, type_name=QO)
    c_constant_time = py_to_c(constant_time, c_type=ctypes.c_bool, type_name=bool)
    c_QO = py_to_c(QO, c_type=ctypes.c_char_p)

    # Call library function.
    lib_function = lib.opendp_measurements__make_randomized_response_bool
    lib_function.argtypes = [ctypes.c_void_p, ctypes.c_bool, ctypes.c_char_p]
    lib_function.restype = FfiResult

    output = c_to_py(unwrap(lib_function(c_prob, c_constant_time, c_QO), Measurement))

    return output


def make_report_noisy_max_gumbel(
    input_domain: Domain,
    input_metric: Metric,
    scale,
    optimize: str,
    QO: Optional[RuntimeTypeDescriptor] = None
) -> Measurement:
    r"""Make a Measurement that takes a vector of scores and privately selects the index of the highest score.

    [make_report_noisy_max_gumbel in Rust documentation.](https://docs.rs/opendp/latest/opendp/measurements/fn.make_report_noisy_max_gumbel.html)

    **Supporting Elements:**

    * Input Domain:   `VectorDomain<AtomDomain<TIA>>`
    * Output Type:    `usize`
    * Input Metric:   `LInfDistance<TIA>`
    * Output Measure: `MaxDivergence<QO>`

    **Proof Definition:**

    [(Proof Document)](https://docs.opendp.org/en/nightly/proofs/rust/src/measurements/gumbel_max/make_report_noisy_max_gumbel.pdf)

    :param input_domain: Domain of the input vector. Must be a non-nullable VectorDomain.
    :type input_domain: Domain
    :param input_metric: Metric on the input domain. Must be LInfDistance
    :type input_metric: Metric
    :param scale: Higher scales are more private.
    :param optimize: Indicate whether to privately return the "Max" or "Min"
    :type optimize: str
    :param QO: Output Distance Type.
    :type QO: :py:ref:`RuntimeTypeDescriptor`
    :rtype: Measurement
    :raises TypeError: if an argument's type differs from the expected type
    :raises UnknownTypeException: if a type argument fails to parse
    :raises OpenDPException: packaged error from the core OpenDP library

    :example:

    >>> dp.enable_features("contrib")
    >>> input_space = dp.vector_domain(dp.atom_domain(T=int)), dp.linf_distance(T=int)
    >>> select_index = dp.m.make_report_noisy_max_gumbel(*input_space, scale=1.0, optimize='max')
    >>> print('2?', select_index([1, 2, 3, 2, 1]))
    2? ...

    Or, more readably, define the space and then chain:

    >>> select_index = input_space >> dp.m.then_report_noisy_max_gumbel(scale=1.0, optimize='Max')
    >>> print('2?', select_index([1, 2, 3, 2, 1]))
    2? ...

    """
    assert_features("contrib")

    # Standardize type arguments.
    QO = RuntimeType.parse_or_infer(type_name=QO, public_example=scale)

    # Convert arguments to c types.
    c_input_domain = py_to_c(input_domain, c_type=Domain, type_name=None)
    c_input_metric = py_to_c(input_metric, c_type=Metric, type_name=None)
    c_scale = py_to_c(scale, c_type=AnyObjectPtr, type_name=QO)
    c_optimize = py_to_c(optimize, c_type=ctypes.c_char_p, type_name=String)
    c_QO = py_to_c(QO, c_type=ctypes.c_char_p)

    # Call library function.
    lib_function = lib.opendp_measurements__make_report_noisy_max_gumbel
    lib_function.argtypes = [Domain, Metric, AnyObjectPtr, ctypes.c_char_p, ctypes.c_char_p]
    lib_function.restype = FfiResult

    output = c_to_py(unwrap(lib_function(c_input_domain, c_input_metric, c_scale, c_optimize, c_QO), Measurement))

    return output

def then_report_noisy_max_gumbel(
    scale,
    optimize: str,
    QO: Optional[RuntimeTypeDescriptor] = None
):  
    r"""partial constructor of make_report_noisy_max_gumbel

    .. seealso:: 
      Delays application of `input_domain` and `input_metric` in :py:func:`opendp.measurements.make_report_noisy_max_gumbel`

    :param scale: Higher scales are more private.
    :param optimize: Indicate whether to privately return the "Max" or "Min"
    :type optimize: str
    :param QO: Output Distance Type.
    :type QO: :py:ref:`RuntimeTypeDescriptor`

    :example:

    >>> dp.enable_features("contrib")
    >>> input_space = dp.vector_domain(dp.atom_domain(T=int)), dp.linf_distance(T=int)
<<<<<<< HEAD
    >>> select_index = input_space >> dp.m.then_report_noisy_max_gumbel(scale=1.0, optimize='max')
=======
    >>> select_index = dp.m.make_report_noisy_max_gumbel(*input_space, scale=1.0, optimize='Max')
    >>> print('2?', select_index([1, 2, 3, 2, 1]))
    2? ...

    Or, more readably, define the space and then chain:

    >>> select_index = input_space >> dp.m.then_report_noisy_max_gumbel(scale=1.0, optimize='Max')
>>>>>>> 89bce96e
    >>> print('2?', select_index([1, 2, 3, 2, 1]))
    2? ...

    """
    return PartialConstructor(lambda input_domain, input_metric: make_report_noisy_max_gumbel(
        input_domain=input_domain,
        input_metric=input_metric,
        scale=scale,
        optimize=optimize,
        QO=QO))



def make_user_measurement(
    input_domain: Domain,
    input_metric: Metric,
    output_measure: Measure,
    function,
    privacy_map,
    TO: RuntimeTypeDescriptor = "ExtrinsicObject"
) -> Measurement:
    r"""Construct a Measurement from user-defined callbacks.

    **Supporting Elements:**

    * Input Domain:   `AnyDomain`
    * Output Type:    `AnyObject`
    * Input Metric:   `AnyMetric`
    * Output Measure: `AnyMeasure`

    :param input_domain: A domain describing the set of valid inputs for the function.
    :type input_domain: Domain
    :param input_metric: The metric from which distances between adjacent inputs are measured.
    :type input_metric: Metric
    :param output_measure: The measure from which distances between adjacent output distributions are measured.
    :type output_measure: Measure
    :param function: A function mapping data from `input_domain` to a release of type `TO`.
    :param privacy_map: A function mapping distances from `input_metric` to `output_measure`.
    :param TO: The data type of outputs from the function.
    :type TO: :py:ref:`RuntimeTypeDescriptor`
    :rtype: Measurement
    :raises TypeError: if an argument's type differs from the expected type
    :raises UnknownTypeException: if a type argument fails to parse
    :raises OpenDPException: packaged error from the core OpenDP library

    :example:

    >>> dp.enable_features("contrib")
    >>> def const_function(_arg):
    ...     return 42
    >>> def privacy_map(_d_in):
    ...     return 0.
    >>> space = dp.atom_domain(T=int), dp.absolute_distance(int)
    >>> user_measurement = dp.m.make_user_measurement(
    ...     *space,
    ...     output_measure=dp.max_divergence(float),
    ...     function=const_function,
    ...     privacy_map=privacy_map
    ... )
    >>> print('42?', user_measurement(0))
    42? 42



    """
    assert_features("contrib", "honest-but-curious")

    # Standardize type arguments.
    TO = RuntimeType.parse(type_name=TO)

    # Convert arguments to c types.
    c_input_domain = py_to_c(input_domain, c_type=Domain, type_name=None)
    c_input_metric = py_to_c(input_metric, c_type=Metric, type_name=None)
    c_output_measure = py_to_c(output_measure, c_type=Measure, type_name=AnyMeasure)
    c_function = py_to_c(function, c_type=CallbackFn, type_name=pass_through(TO))
    c_privacy_map = py_to_c(privacy_map, c_type=CallbackFn, type_name=measure_distance_type(output_measure))
    c_TO = py_to_c(TO, c_type=ctypes.c_char_p)

    # Call library function.
    lib_function = lib.opendp_measurements__make_user_measurement
    lib_function.argtypes = [Domain, Metric, Measure, CallbackFn, CallbackFn, ctypes.c_char_p]
    lib_function.restype = FfiResult

    output = c_to_py(unwrap(lib_function(c_input_domain, c_input_metric, c_output_measure, c_function, c_privacy_map, c_TO), Measurement))
    output._depends_on(input_domain, input_metric, output_measure, c_function, c_privacy_map)
    return output

def then_user_measurement(
    output_measure: Measure,
    function,
    privacy_map,
    TO: RuntimeTypeDescriptor = "ExtrinsicObject"
):  
    r"""partial constructor of make_user_measurement

    .. seealso:: 
      Delays application of `input_domain` and `input_metric` in :py:func:`opendp.measurements.make_user_measurement`

    :param output_measure: The measure from which distances between adjacent output distributions are measured.
    :type output_measure: Measure
    :param function: A function mapping data from `input_domain` to a release of type `TO`.
    :param privacy_map: A function mapping distances from `input_metric` to `output_measure`.
    :param TO: The data type of outputs from the function.
    :type TO: :py:ref:`RuntimeTypeDescriptor`

    :example:

    >>> dp.enable_features("contrib")
    >>> def const_function(_arg):
    ...     return 42
    >>> def privacy_map(_d_in):
    ...     return 0.
    >>> space = dp.atom_domain(T=int), dp.absolute_distance(int)
    >>> user_measurement = dp.m.make_user_measurement(
    ...     *space,
    ...     output_measure=dp.max_divergence(float),
    ...     function=const_function,
    ...     privacy_map=privacy_map
    ... )
    >>> print('42?', user_measurement(0))
    42? 42



    """
    return PartialConstructor(lambda input_domain, input_metric: make_user_measurement(
        input_domain=input_domain,
        input_metric=input_metric,
        output_measure=output_measure,
        function=function,
        privacy_map=privacy_map,
        TO=TO))
<|MERGE_RESOLUTION|>--- conflicted
+++ resolved
@@ -787,6 +787,72 @@
     :type output_measure: Measure
     :param lazyframe: A description of the computations to be run, in the form of a [`LazyFrame`].
     :param global_scale: A tune-able parameter that affects the privacy-utility tradeoff.
+
+    :example:
+
+    >>> dp.enable_features("contrib")
+    >>> import polars as pl
+
+    We'll imagine an elementary school is taking a pet census.
+    The private census data will have two columns: 
+
+    >>> lf_domain = dp.lazyframe_domain([
+    ...     dp.series_domain("grade", dp.atom_domain(T=dp.i32)),
+    ...     dp.series_domain("pet_count", dp.atom_domain(T=dp.i32))])
+
+    We also need to specify the column we'll be grouping by.
+
+    >>> lf_domain_with_margin = dp.with_margin(
+    ...     lf_domain,
+    ...     by=["grade"],
+    ...     public_info="keys",
+    ...     max_partition_length=50)
+
+    With that in place, we can plan the Polars computation, using the `dp` plugin. 
+
+    >>> plan = (
+    ...     pl.LazyFrame(schema={'grade': pl.Int32, 'pet_count': pl.Int32})
+    ...     .group_by("grade")
+    ...     .agg(pl.col("pet_count").dp.sum((0, 10), scale=1.0)))
+
+    We now have all the pieces to make our measurement function using `make_private_lazyframe`:
+
+    >>> dp_sum_pets_by_grade = dp.m.make_private_lazyframe(
+    ...     input_domain=lf_domain_with_margin,
+    ...     input_metric=dp.symmetric_distance(),
+    ...     output_measure=dp.max_divergence(T=float),
+    ...     lazyframe=plan,
+    ...     global_scale=1.0)
+
+    It's only at this point that we need to introduce the private data.
+
+    >>> df = pl.from_records(
+    ...     [
+    ...         [0, 0], # No kindergarteners with pets.
+    ...         [0, 0],
+    ...         [0, 0],
+    ...         [1, 1], # Each first grader has 1 pet.
+    ...         [1, 1],
+    ...         [1, 1],
+    ...         [2, 1], # One second grader has chickens!
+    ...         [2, 1],
+    ...         [2, 9]
+    ...     ],
+    ...     schema=['grade', 'pet_count'])
+    >>> lf = pl.LazyFrame(df)
+    >>> results = dp_sum_pets_by_grade(lf).sort("grade").collect()
+    >>> print(results) # doctest: +ELLIPSIS
+    shape: (3, 2)
+    ┌───────┬───────────┐
+    │ grade ┆ pet_count │
+    │ ---   ┆ ---       │
+    │ i64   ┆ i64       │
+    ╞═══════╪═══════════╡
+    │ 0     ┆ ...       │
+    │ 1     ┆ ...       │
+    │ 2     ┆ ...       │
+    └───────┴───────────┘
+
     """
     return PartialConstructor(lambda input_domain, input_metric: make_private_lazyframe(
         input_domain=input_domain,
@@ -1009,17 +1075,13 @@
 
     >>> dp.enable_features("contrib")
     >>> input_space = dp.vector_domain(dp.atom_domain(T=int)), dp.linf_distance(T=int)
-<<<<<<< HEAD
-    >>> select_index = input_space >> dp.m.then_report_noisy_max_gumbel(scale=1.0, optimize='max')
-=======
-    >>> select_index = dp.m.make_report_noisy_max_gumbel(*input_space, scale=1.0, optimize='Max')
+    >>> select_index = dp.m.make_report_noisy_max_gumbel(*input_space, scale=1.0, optimize='max')
     >>> print('2?', select_index([1, 2, 3, 2, 1]))
     2? ...
 
     Or, more readably, define the space and then chain:
 
     >>> select_index = input_space >> dp.m.then_report_noisy_max_gumbel(scale=1.0, optimize='Max')
->>>>>>> 89bce96e
     >>> print('2?', select_index([1, 2, 3, 2, 1]))
     2? ...
 
