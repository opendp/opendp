--- conflicted
+++ resolved
@@ -100,8 +100,6 @@
     return _np_csprng
 
 
-<<<<<<< HEAD
-=======
 pl = import_optional_dependency("polars", raise_error=False)
 if pl is not None:
     @pl.api.register_expr_namespace("dp")
@@ -148,7 +146,6 @@
             return self.expr.dp.sum(bounds, scale) / pl.len() # pragma: no cover
 
 
->>>>>>> df9d2eff
 # This enables backtraces in Rust by default.
 # It can be disabled by setting RUST_BACKTRACE=0.
 if "RUST_BACKTRACE" not in os.environ:
