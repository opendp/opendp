# Prepares a branch for a channel:
# * Checks out the channel branch
# * Initializes the channel branch from its upstream branch (if indicated)
# * Configures the channel branch with the current version number
# * Pushes the channel branch changes to origin
#
# INPUTS
# * channel:  The release channel
# * sync:     Whether to sync the channel branch from its upstream branch
# * counter:  A number to append to the version, to allow multiple releases per day (for nightly/beta testing only)
name: Prepare Channel
on:
  workflow_call:
    inputs:
      channel:
        type: string
        required: true
      sync:
        type: boolean
        required: false
        default: false
      counter:
        type: number
        required: false
        default: 0
      dry_run:
        type: boolean
        required: false
        default: false
    outputs:
      date:
        value: ${{ jobs.prepare.outputs.date }}
  workflow_dispatch:
    inputs:
      channel:
        description: Target Channel
        type: choice
        options:
          - nightly
          - beta
          - stable
        required: true
        default: nightly
      sync:
        description: Sync the Channel from Upstream?
        type: boolean
        required: false
        default: false
      counter:
        description: Version Counter
        type: number
        required: false
        default: 0
      dry_run:
        description: Dry Run?
        type: boolean
        required: false
        default: false
env:
  # Standardize dates to Eastern time
  TIME_ZONE: "America/New_York"

jobs:
  credential-check:
    uses: ./.github/workflows/credential-check.yml
    with:
      assert_version: false

  prepare:
    needs: credential-check
    runs-on: ubuntu-22.04
    steps:
      - name: Checkout repository
        uses: actions/checkout@v3

      - name: Configure git user
        run: |
          git config --global user.name "$GITHUB_ACTOR"
          git config --global user.email "$GITHUB_ACTOR@users.noreply.github.com"

      - name: Set up Python
        uses: actions/setup-python@v3
        with:
          python-version: 3.9
          cache: pip

      - name: Install requirements
        run: pip install -r tools/requirements-channel_tool.txt

      - name: Initialize channel
        env:
<<<<<<< HEAD
          SYNC_FLAG: ${{ inputs.sync && '--sync' || '' }}
=======
          SYNC_FLAG: ${{ inputs.sync && '-s' || '' }}
>>>>>>> 777b722b
        run: python tools/channel_tool.py initialize -c ${{ inputs.channel }} $SYNC_FLAG

      - name: Configure channel
        id: configure
        run: |
          DATE=`python tools/channel_tool.py date -z "$TIME_ZONE"`
          python tools/channel_tool.py configure -c ${{ inputs.channel }} -d "$DATE" -i ${{ inputs.counter }}
          echo "date=$DATE" >> $GITHUB_OUTPUT

      - name: Show changes
        run: git diff

      - name: Push changes
        if: ${{ !inputs.dry_run }}
        run: |
          git commit -a -m "Initialize and configure channel"
          git push --force origin ${{ inputs.channel }}
    outputs:
      date: ${{ steps.configure.outputs.date }}<|MERGE_RESOLUTION|>--- conflicted
+++ resolved
@@ -89,11 +89,7 @@
 
       - name: Initialize channel
         env:
-<<<<<<< HEAD
           SYNC_FLAG: ${{ inputs.sync && '--sync' || '' }}
-=======
-          SYNC_FLAG: ${{ inputs.sync && '-s' || '' }}
->>>>>>> 777b722b
         run: python tools/channel_tool.py initialize -c ${{ inputs.channel }} $SYNC_FLAG
 
       - name: Configure channel
