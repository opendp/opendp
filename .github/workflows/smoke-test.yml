name: Smoke Test

concurrency: 
  group: ${{ github.workflow }}-${{ github.ref_name }}
  cancel-in-progress: true

on:
  push:
    branches:
      - main
      - release/*
  pull_request:

jobs:
  rust-build:
    runs-on: ubuntu-22.04
    defaults:
      run:
        working-directory: rust
    env:
      CARGO_TERM_COLOR: always
    steps:

      - name: Free disk space
        uses: jlumbroso/free-disk-space@v1.3.1
        with:
          tool-cache: false     # no: will remove rust
          android: true         # 8.7GiB
          dotnet: true          # 1.6GiB
          docker-images: true   # 3.2GiB
          haskell: false        # no: little/no benefit
          large-packages: false # no: slow
          swap-storage: false   # no: having swap is useful

      - name: Checkout repository
        uses: actions/checkout@v4

      - name: Cache Rust dependencies
        uses: actions/cache@v4
        with:
          path: |
            ~/.cargo/registry
            ~/.cargo/git
            rust/target
          key: ${{ runner.os }}-cargo-${{ hashFiles('rust/Cargo.toml') }}
          restore-keys: ${{ runner.os }}-cargo-

      - name: Check Rust version
        run: cargo --version

      - name: Check Format
        # fix formatting with: cargo fmt --manifest-path=rust/Cargo.toml --all
        run: cargo fmt --manifest-path=Cargo.toml --all --check

      - name: Build
        run: cargo build --verbose --all-features
      
      - name: Check --no-default-features
        run: cargo check --verbose --no-default-features --features untrusted,bindings

      - name: Check that generated python is up to date
        run: git diff --exit-code

      - name: Build (dynamic w/ polars)
        run: cargo build --verbose --features untrusted,ffi,polars
      
      - name: Upload (dynamic w/ polars)
        uses: actions/upload-artifact@v4
        with:
          name: dynamic_lib
          path: rust/target/debug/libopendp.so

      - name: Build (static w/o Polars)
        run: cargo build --verbose --features untrusted,ffi
      
      - name: Upload (static w/o Polars)
        uses: actions/upload-artifact@v4
        with:
          name: static_lib
          path: rust/target/debug/libopendp.a
      
  rust-test:
    needs: rust-build
    runs-on: ubuntu-22.04
    defaults:
      run:
        working-directory: rust
    env:
      CARGO_TERM_COLOR: always
    steps:
      
      - name: Free disk space
        uses: jlumbroso/free-disk-space@v1.3.1
        with:
          tool-cache: false     # no: will remove rust
          android: true         # 8.7GiB
          dotnet: true          # 1.6GiB
          docker-images: true   # 3.2GiB
          haskell: false        # no: little/no benefit
          large-packages: false # no: slow
          swap-storage: false   # no: having swap is useful

      - name: Checkout repository
        uses: actions/checkout@v4

      - name: Cache Rust dependencies
        uses: actions/cache@v4
        with:
          path: |
            ~/.cargo/registry
            ~/.cargo/git
            rust/target
          key: ${{ runner.os }}-cargo-${{ hashFiles('rust/Cargo.toml') }}
          restore-keys: ${{ runner.os }}-cargo-

      - name: Test
        run: cargo test --verbose --all-features

      - name: Run docs example
        run: cd ../docs/source/getting-started/code/quickstart-framework-rust; cargo run

  python-test:
    needs: rust-build
    runs-on: ubuntu-22.04
    defaults:
      run:
        working-directory: python
    strategy:
      matrix:
        python-version:
          - '3.9'
          - '3.12'
        extra-install:
          - '.'
          - '.[scikit-learn]'
          - '.[polars]'

    steps:
      - name: Checkout repository
        uses: actions/checkout@v4

      - name: Set up Python ${{ matrix.python-version }}
        uses: actions/setup-python@v5
        with:
          python-version: ${{ matrix.python-version }}

      # Disabled so that cached dependencies don't collide
      # - name: Get pip cache dir
      #   id: pip-cache
      #   run: echo "dir=$(pip cache dir)" >> $GITHUB_OUTPUT
      #
      # - name: Cache pip dependencies
      #   uses: actions/cache@v4
      #   with:
      #     path: ${{ steps.pip-cache.outputs.dir }}
      #     key: ${{ runner.os }}-pip-${{ hashFiles('python/setup.cfg') }}
      #     restore-keys: ${{ runner.os }}-pip-

      - name: Install dependencies
        run: |
          python -m pip install --upgrade pip
          python -m pip install -r requirements-dev.txt

      - name: Download dynamic lib
        uses: actions/download-artifact@v4
        with:
          name: dynamic_lib
          path: python/src/opendp/lib
      
      - name: Install package
        run: python -m pip install -e ${{ matrix.extra-install }}

      - name: Test
<<<<<<< HEAD
        run: coverage run -m pytest -v ${{ ! contains(matrix.extra-install, 'polars') && '-k "not lazyframe and not polars and not pca"' || ''}}
=======
        # There's not a "skipif" for doctests, so use "-k" to exclude based on name patterns.
        # (Even in unittests we should use "importskip" rather than "skipif".)
        run: coverage run -m pytest -v ${{ ! contains(matrix.extra-install, 'polars') && '-k "not lazyframe and not polars"' || ''}}
>>>>>>> fd7ca93f

      - name: Test coverage
        # We only expect test coverage with all extra dependencies.
        # "polars" implies "scikit-learn": see setup.cfg.
        if: ${{ contains(matrix.extra-install, 'polars') && contains(matrix.python-version, '3.12') }}
        run: coverage report | tee /tmp/coverage.txt

      - name: Upload coverage
        if: ${{ contains(matrix.extra-install, 'polars') && contains(matrix.python-version, '3.12') }}
        uses: actions/upload-artifact@v4
        with:
          name: coverage-report
          path: /tmp/coverage.txt

  confirm-coverage:
    needs: python-test
    runs-on: ubuntu-22.04
    steps:
      - name: Download coverage
        # No additional action needed: We just need to confirm that at least one test produced a coverage report.
        uses: actions/download-artifact@v4
        with:
          name: coverage-report

  docs-links:
    runs-on: ubuntu-22.04
    defaults:
      run:
        working-directory: docs
    steps:
      - name: Checkout repository
        uses: actions/checkout@v4

      - name: Install Pandoc
        run: sudo apt-get install -y pandoc

      - name: Install dependencies
        run: python -m pip install -r requirements.txt

      - name: Build docs
        run: make html

      - name: Check links
        run: linkchecker -f linkchecker.cfg build/html/index.html

  python-notebooks:
    needs: rust-build
    runs-on: ubuntu-22.04
    defaults:
      run:
        working-directory: docs
    steps:
      - name: Checkout repository
        uses: actions/checkout@v4

      - name: Set up Python
        uses: actions/setup-python@v5
        with:
          python-version: 3.9

      - name: Get pip cache dir
        id: pip-cache
        run: echo "dir=$(pip cache dir)" >> $GITHUB_OUTPUT

      - name: Cache pip dependencies
        uses: actions/cache@v4
        with:
          path: ${{ steps.pip-cache.outputs.dir }}
          key: ${{ runner.os }}-pip-${{ hashFiles('python/setup.cfg') }}
          restore-keys: ${{ runner.os }}-pip-

      - name: Install dependencies
        run: |
          python -m pip install --upgrade pip
          python -m pip install flake8 pytest nbmake pytest-xdist
          python -m pip install -r requirements_notebooks.txt

      - name: Download dynamic lib
        uses: actions/download-artifact@v4
        with:
          name: dynamic_lib
          path: python/src/opendp/lib

      - name: Install package
        run: (cd ../python && python -m pip install -e .)

      - name: Test
        run: |
          shopt -s globstar
          pytest --nbmake source/**/*.ipynb -n=auto

  r-test:
    needs: rust-build
    runs-on: ubuntu-22.04
    env:
      OPENDP_LIB_DIR: ${{ github.workspace }}/libs
      LINTR_ERROR_ON_LINT: true
    steps:

      - name: Checkout repository
        uses: actions/checkout@v4

      - name: Download libs
        uses: actions/download-artifact@v4
        with:
          # R uses a static library build that doesn't include Polars 
          # (Polars currently links against Python)
          name: static_lib
          path: libs/

      - name: Set up R
        uses: r-lib/actions/setup-r@v2

      - uses: r-lib/actions/setup-r-dependencies@v2
        with:
          working-directory: R/opendp
          extra-packages: devtools, RcppTOML, lintr

      # running the OpenDP install in a separate command (instead of local::. above)
      #   provides significantly more debug info if it fails
      - name: Install OpenDP
        working-directory: R/opendp/
        run: Rscript -e 'devtools::install()'

      - name: Unit tests
        working-directory: R/opendp/
        run: Rscript -e 'devtools::test(reporter = c("summary", "fail"))'

      - name: Run sphinx examples
        run: python tools/r_doc_examples.py

      - name: Lint sphinx examples
        run: Rscript -e 'lintr::lint_dir("docs/source")'

      - name: Document
        run: cd R/opendp/ && Rscript -e 'devtools::document()'

      - name: Check
        run: cd R/opendp/ && Rscript -e 'devtools::check(error_on="warning")'

      - name: Lint
        # Some linters may fail if the package is not pre-loaded with `load_all()`.
        #   see: https://lintr.r-lib.org/articles/continuous-integration.html#for-packages
        run: cd R/opendp/ && Rscript -e 'pkgload::load_all(); lintr::lint_package()'<|MERGE_RESOLUTION|>--- conflicted
+++ resolved
@@ -171,13 +171,9 @@
         run: python -m pip install -e ${{ matrix.extra-install }}
 
       - name: Test
-<<<<<<< HEAD
-        run: coverage run -m pytest -v ${{ ! contains(matrix.extra-install, 'polars') && '-k "not lazyframe and not polars and not pca"' || ''}}
-=======
         # There's not a "skipif" for doctests, so use "-k" to exclude based on name patterns.
         # (Even in unittests we should use "importskip" rather than "skipif".)
-        run: coverage run -m pytest -v ${{ ! contains(matrix.extra-install, 'polars') && '-k "not lazyframe and not polars"' || ''}}
->>>>>>> fd7ca93f
+        run: coverage run -m pytest -v ${{ ! contains(matrix.extra-install, 'polars') && '-k "not lazyframe and not polars and not pca"' || ''}}
 
       - name: Test coverage
         # We only expect test coverage with all extra dependencies.
