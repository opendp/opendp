# Creates a release for a channel. Calls other workflows to do all the work.
#
# INPUTS
# * channel:  The release channel
# * sync:     Whether to sync the channel branch from its upstream branch
# * counter:  A number to append to the version, to allow multiple releases per day (for nightly/beta testing only)
# * dry_run:  Whether to do a dry-run (don't actually publish)
# * fake:     Whether to do a fake build (to save time, for testing only)
#
# EXAMPLES
# Fake nightly release:  gh workflow run release.yml -f channel=nightly -f sync=true counter=5 -f kind=fake
# Dry-run beta release:  gh workflow run release.yml -f channel=beta -f sync=true -f kind=dry-run
# Final stable release:  gh workflow run release.yml -f channel=stable -f sync=true
name: Release
on:
  workflow_call:
    inputs:
      channel:
        type: string
        required: true
      sync:
        type: boolean
        required: false
        default: false
      counter:
        type: number
        required: false
<<<<<<< HEAD
        default: 0
      kind:
        type: string
=======
        default: 1
      dry_run:
        type: boolean
        required: false
        default: false
      fake:
        type: boolean
>>>>>>> 13864bb3
        required: false
        default: real
  workflow_dispatch:
    inputs:
      channel:
        description: Target Channel
        type: choice
        options:
          - dev
          - nightly
          - beta
          - stable
        required: true
        default: dev
      sync:
        description: Sync the Channel from Upstream?
        type: boolean
        required: false
        default: false
      counter:
        description: Version Counter
        type: number
        required: false
<<<<<<< HEAD
        default: 0
      kind:
        description: A "dry-run" is a complete build except for deploy, while "fake" skips every slow step.
        type: choice
        options:
          - real
          - dry-run
          - fake
=======
        default: 1
      dry_run:
        description: Dry Run?
        type: boolean
        required: false
        default: false
      fake:
        description: Fake Build (Implies Dry Run)?
        type: boolean
>>>>>>> 13864bb3
        required: false
        default: real

jobs:
  prepare:
    uses: ./.github/workflows/prepare.yml
    with:
      channel: ${{ inputs.channel }}
      sync: ${{ inputs.sync }}
      # The inputs.counter is a string.
      # To convert to integer, use fromJSON.
      # https://docs.github.com/en/actions/learn-github-actions/expressions#example-returning-a-json-data-type
      counter: ${{ fromJSON(inputs.counter) }}
      dry_run: ${{ inputs.kind != 'real' }}

  build:
    needs: prepare
    uses: ./.github/workflows/build.yml
    with:
      channel: ${{ inputs.channel }}
      fake: ${{ inputs.kind == 'fake' }}

  update-bindings:
    needs: build
    uses: ./.github/workflows/update-bindings.yml
    if: ${{ !inputs.dry_run }}
    with:
      channel: ${{ inputs.channel }}

  sanity-test-pre:
    needs: build
    uses: ./.github/workflows/sanity-test.yml
    with:
      channel: ${{ inputs.channel }}
      python_repository: local
      fake: ${{ inputs.kind == 'fake' }}

  publish:
    needs: [ prepare, sanity-test-pre ]
    uses: ./.github/workflows/publish.yml
    with:
      channel: ${{ inputs.channel }}
      date: ${{ needs.prepare.outputs.date }}
      dry_run: ${{ inputs.kind != 'real' }}
    secrets: inherit

  sanity-test-post:
    needs: publish
    uses: ./.github/workflows/sanity-test.yml
    with:
      channel: ${{ inputs.channel }}
      # dry-runs and fake went to TestPyPI instead of PyPI
      python_repository: ${{ ( inputs.kind == 'real' ) && 'pypi' || 'testpypi' }}
      fake: ${{ inputs.kind == 'fake' }}

  latex:
    needs: prepare
    # don't build latex or docs for dev builds
    if: ${{ inputs.channel != 'dev' }}
    uses: ./.github/workflows/latex-release.yml
    with:
      channel: ${{ inputs.channel }}
    secrets: inherit

  docs:
    needs: [ sanity-test-post, update-bindings, latex ]
    uses: ./.github/workflows/docs.yml
    with:
      dry_run: ${{ inputs.kind != 'real' }}<|MERGE_RESOLUTION|>--- conflicted
+++ resolved
@@ -25,19 +25,9 @@
       counter:
         type: number
         required: false
-<<<<<<< HEAD
         default: 0
       kind:
         type: string
-=======
-        default: 1
-      dry_run:
-        type: boolean
-        required: false
-        default: false
-      fake:
-        type: boolean
->>>>>>> 13864bb3
         required: false
         default: real
   workflow_dispatch:
@@ -61,8 +51,7 @@
         description: Version Counter
         type: number
         required: false
-<<<<<<< HEAD
-        default: 0
+        default: 1
       kind:
         description: A "dry-run" is a complete build except for deploy, while "fake" skips every slow step.
         type: choice
@@ -70,17 +59,6 @@
           - real
           - dry-run
           - fake
-=======
-        default: 1
-      dry_run:
-        description: Dry Run?
-        type: boolean
-        required: false
-        default: false
-      fake:
-        description: Fake Build (Implies Dry Run)?
-        type: boolean
->>>>>>> 13864bb3
         required: false
         default: real
 
@@ -106,7 +84,7 @@
   update-bindings:
     needs: build
     uses: ./.github/workflows/update-bindings.yml
-    if: ${{ !inputs.dry_run }}
+    if: ${{ inputs.kind != 'fake' }}
     with:
       channel: ${{ inputs.channel }}
 
