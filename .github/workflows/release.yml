# Creates a release for a channel. Calls other workflows to do all the work.
#
# INPUTS
# * channel:  The release channel
# * sync:     Whether to sync the channel branch from its upstream branch
# * counter:  A number to append to the version, to allow multiple releases per day (for nightly/beta testing only)
# * dry_run:  Whether to do a dry-run (don't actually publish)
# * fake:     Whether to do a fake build (to save time, for testing only)
#
# EXAMPLES
# Fake nightly release:  gh workflow run release.yml -f channel=nightly -f sync=true counter=5 -f fake=true
# Dry-run beta release:  gh workflow run release.yml -f channel=beta -f sync=true -f dry_run=true
# Final stable release:  gh workflow run release.yml -f channel=stable -f sync=true
name: Release
on:
  workflow_call:
    inputs:
      channel:
        type: string
        required: true
      sync:
        type: boolean
        required: false
        default: false
      counter:
        type: number
        required: false
        default: 0
      dry_run:
        type: boolean
        required: false
        default: false
      fake:
        type: boolean
        required: false
        default: false
  workflow_dispatch:
    inputs:
      channel:
        description: Target Channel
        type: choice
        options:
          - dev
          - nightly
          - beta
          - stable
        required: true
        default: nightly
      sync:
        description: Sync the Channel from Upstream?
        type: boolean
        required: false
        default: false
      counter:
        description: Version Counter
        type: number
        required: false
        default: 0
      dry_run:
        description: Dry Run?
        type: boolean
        required: false
        default: false
      fake:
        description: Fake Build (Implies Dry Run)?
        type: boolean
        required: false
        default: false

env:
  # env.dry_run should be used instead of inputs.dry_run in each of
  # the jobs below, to ensure that the fake override always works.
  dry_run: ${{ inputs.dry_run || inputs.fake }}

jobs:
  prepare:
    uses: ./.github/workflows/prepare.yml
    with:
      channel: ${{ inputs.channel }}
      sync: ${{ inputs.sync }}
      counter: ${{ fromJSON(inputs.counter) }}
<<<<<<< HEAD
      dry_run: ${{ env.dry_run }}
=======
      dry_run: ${{ inputs.dry_run || inputs.fake }}
>>>>>>> 06ec02fe

  build:
    needs: prepare
    uses: ./.github/workflows/build.yml
    with:
      channel: ${{ inputs.channel }}
      fake: ${{ inputs.fake }}

  sanity-test-pre:
    needs: build
    uses: ./.github/workflows/sanity-test.yml
    with:
      channel: ${{ inputs.channel }}
      python_repository: local
      fake: ${{ inputs.fake }}

  publish:
    needs: [ prepare, sanity-test-pre ]
    uses: ./.github/workflows/publish.yml
    with:
      channel: ${{ inputs.channel }}
      date: ${{ needs.prepare.outputs.date }}
      dry_run: ${{ env.dry_run }}
    secrets: inherit

  sanity-test-post:
    needs: publish
    uses: ./.github/workflows/sanity-test.yml
    with:
      channel: ${{ inputs.channel }}
<<<<<<< HEAD
      # dry-runs go to TestPyPI instead of PyPI
      python_repository: ${{ env.dry_run && 'testpypi' || 'pypi' }}
=======
      # dry-runs and fake went to TestPyPI instead of PyPI
      python_repository: ${{ ( inputs.dry_run || inputs.fake ) && 'testpypi' || 'pypi'  }}
>>>>>>> 06ec02fe
      fake: ${{ inputs.fake }}

  latex:
    needs: prepare
    # don't build latex or docs for dev builds
    if: ${{ inputs.channel != 'dev' }}
    uses: ./.github/workflows/latex-release.yml
    with:
      channel: ${{ inputs.channel }}
    secrets: inherit

  docs:
    needs: [ sanity-test-post, latex ]
    uses: ./.github/workflows/docs.yml
    with:
      dry_run: ${{ env.dry_run }}<|MERGE_RESOLUTION|>--- conflicted
+++ resolved
@@ -79,11 +79,7 @@
       channel: ${{ inputs.channel }}
       sync: ${{ inputs.sync }}
       counter: ${{ fromJSON(inputs.counter) }}
-<<<<<<< HEAD
-      dry_run: ${{ env.dry_run }}
-=======
       dry_run: ${{ inputs.dry_run || inputs.fake }}
->>>>>>> 06ec02fe
 
   build:
     needs: prepare
@@ -114,13 +110,8 @@
     uses: ./.github/workflows/sanity-test.yml
     with:
       channel: ${{ inputs.channel }}
-<<<<<<< HEAD
-      # dry-runs go to TestPyPI instead of PyPI
-      python_repository: ${{ env.dry_run && 'testpypi' || 'pypi' }}
-=======
       # dry-runs and fake went to TestPyPI instead of PyPI
       python_repository: ${{ ( inputs.dry_run || inputs.fake ) && 'testpypi' || 'pypi'  }}
->>>>>>> 06ec02fe
       fake: ${{ inputs.fake }}
 
   latex:
