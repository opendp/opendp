[filtering]
checkextern=1

# There are two classes of redirects that we hit, but neither are a concern:
# - short url -> long url:
#   https://docs.rs/opendp/ -> https://docs.rs/opendp/latest/opendp/
# - github urls:
#   tree -> blob
#   https://github.com/opendp/opendp/issues/new?template=new-contribution.md
#     -> https://github.com/login?return_to=...
ignorewarnings=http-redirected

# TODO: Fix 404s
# Note: These are regexes, but skipping "\." just to keep it simple.
ignore=
  # External:
  # crates.io returns 404 to curl and wget, but works in browser.
  # JS sniffing is involved? Easiest just to leave this ignore in place.
  https://crates.io/crates/opendp

<<<<<<< HEAD
  # Binder has returned intermittant 500s.
  https://mybinder.org
=======
  # Binder is returning 500s.
  https://mybinder.org/
>>>>>>> 777b722b

  # Internal:
  # - Rust function docs:
  measurements/fn
  transformations/fn
  metrics/fn
  measures/fn
  core/fn
  domains/fn
  # - 10 proof PDFs are 404, out of 30 PDF links
  proofs/rust/src<|MERGE_RESOLUTION|>--- conflicted
+++ resolved
@@ -17,14 +17,8 @@
   # crates.io returns 404 to curl and wget, but works in browser.
   # JS sniffing is involved? Easiest just to leave this ignore in place.
   https://crates.io/crates/opendp
-
-<<<<<<< HEAD
-  # Binder has returned intermittant 500s.
+  # Binder is returning intermittant 500s.
   https://mybinder.org
-=======
-  # Binder is returning 500s.
-  https://mybinder.org/
->>>>>>> 777b722b
 
   # Internal:
   # - Rust function docs:
