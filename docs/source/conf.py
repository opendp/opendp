--- conflicted
+++ resolved
@@ -211,13 +211,6 @@
 # Because we need values to be calculated for each version, we can't use Python variables, so we have the shell expand them.
 version_cmd = 'VERSION=`cat ../VERSION`'
 sphinx_apidoc_cmd = 'sphinx-apidoc -f -F -e -H "OpenDP" -A "The OpenDP Project" -V $VERSION -o source/api/python ../python/src/opendp --templatedir source/_templates'
-<<<<<<< HEAD
-=======
-rustdoc_cmd = '(cd ../rust && cargo rustdoc --no-deps --target-dir ../docs/source/api/rust -- --html-in-header katex.html)'
-# Building the Rust docs locally takes forever, and is only necessary for latest branch (releases are automatically published to https://docs.rs).
-# TODO: Figure out how to use locally generated Rust docs for latest branch only.
-# smv_prebuild_command = '&&'.join([version_cmd, sphinx_apidoc_cmd, rustdoc_cmd])
->>>>>>> ebbbcb46
 smv_prebuild_command = '&&'.join([version_cmd, sphinx_apidoc_cmd])
 
 # This is the file name suffix for HTML files (e.g. ".xhtml").
