--- conflicted
+++ resolved
@@ -5,11 +5,6 @@
 
 # demo
 space <- c(atom_domain(.T = "f64"), absolute_distance(.T = "f64"))
-<<<<<<< HEAD
-base_laplace <- space |> then_base_laplace(1.)
-dp_value <- base_laplace(arg = 123.0)
-# /demo
-=======
 laplace_mechanism <- space |> then_laplace(1.)
-dp_value <- laplace_mechanism(arg = 123.0) # /demo
->>>>>>> 1f1a6352
+dp_value <- laplace_mechanism(arg = 123.0)
+# /demo