--- conflicted
+++ resolved
@@ -1065,11 +1065,7 @@
    "name": "python",
    "nbconvert_exporter": "python",
    "pygments_lexer": "ipython3",
-<<<<<<< HEAD
    "version": "3.13.1"
-=======
-   "version": "3.11.7"
->>>>>>> 0f408afc
   }
  },
  "nbformat": 4,
