--- conflicted
+++ resolved
@@ -160,7 +160,6 @@
     }
 }
 
-<<<<<<< HEAD
 fn generate_flag_list(features: &Vec<String>) -> String {
     features
         .iter()
@@ -190,7 +189,6 @@
         )
     }
 }
-=======
+
 #[cfg(test)]
-mod test;
->>>>>>> e75b0308
+mod test;