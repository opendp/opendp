//! Various implementations of Domain.
//!
//! These different versions of [`Domain`] provide a general set of models used throughout OpenDP.
//! Most of the implementations are generic, with the type parameter setting the underlying [`Domain::Carrier`]
//! type.
//!
//! A data domain is a representation of the set of values on which the function associated with a transformation or measurement can operate.
//! Each metric (see [`crate::metrics`]) is associated with certain data domains.
//! The [`Domain`] trait is implemented for all domains used in OpenDP.

#[cfg(feature = "ffi")]
mod ffi;

mod polars;
pub use crate::domains::polars::*;

// Once we have things using `Any` that are outside of `contrib`, this should specify `feature="ffi"`.
#[cfg(feature = "contrib")]
use std::any::Any;
use std::collections::HashMap;
use std::hash::Hash;
use std::marker::PhantomData;
use std::ops::Bound;

use crate::core::Domain;
use crate::error::Fallible;
use crate::traits::{CheckAtom, InherentNull, TotalOrd};
use std::fmt::{Debug, Formatter};

#[cfg(feature = "contrib")]
mod poly;
#[cfg(feature = "contrib")]
pub use poly::*;

/// # Proof Definition
/// `AtomDomain(T)` is the domain of all values of an atomic type `T`.
/// If bounds are set, then the domain is restricted to the bounds.
/// If nullable is set, then null value(s) are included in the domain.
///
/// # Notes
/// If nullable is set, a domain may have multiple possible null values,
/// like in the case of floating-point numbers, which have ~`2^MANTISSA_BITS` null values.
///
/// Because domains are defined in terms of a union,
/// null values need a conceptual definition of equality to uniquely identify them in a set.
/// In order to construct a well-defined set of members in the domain,
/// we consider null values to have the same identity if their bit representation is equal.
///
/// # Example
/// ```
/// // Create a domain that includes all values `{0, 1, ..., 2^32 - 1}`.
/// use opendp::domains::AtomDomain;
/// let i32_domain = AtomDomain::<i32>::default();
///
/// // 1 is a member of the i32_domain
/// use opendp::core::Domain;
/// assert!(i32_domain.member(&1)?);
///
/// // Create a domain that includes all non-null 32-bit floats.
/// let f32_domain = AtomDomain::<f32>::default();
///
/// // 1. is a member of the f32_domain
/// assert!(f32_domain.member(&1.)?);
/// // NAN is not a member of the f32_domain
/// assert!(!f32_domain.member(&f32::NAN)?);
/// # opendp::error::Fallible::Ok(())
/// ```
///
/// # Null Example
/// ```
/// use opendp::domains::{Null, AtomDomain};
/// let all_domain = AtomDomain::default();
/// let null_domain = AtomDomain::new_nullable();
///
/// use opendp::core::Domain;
/// // f64 NAN is not a member of all_domain, but is a member of null_domain
/// assert!(!all_domain.member(&f64::NAN)?);
/// assert!(null_domain.member(&f64::NAN)?);
///
/// # opendp::error::Fallible::Ok(())
/// ```
#[derive(Clone, PartialEq)]
pub struct AtomDomain<T: CheckAtom> {
    bounds: Option<Bounds<T>>,
    nullable: bool,
}

impl<T: CheckAtom> Debug for AtomDomain<T> {
    fn fmt(&self, f: &mut Formatter<'_>) -> Result<(), std::fmt::Error> {
        let bounds = self
            .bounds
            .as_ref()
            .map(|b| format!("bounds={:?}, ", b))
            .unwrap_or_default();
        let nullable = self.nullable.then(|| "nullable=true, ").unwrap_or_default();
        write!(f, "AtomDomain({}{}T={})", bounds, nullable, type_name!(T))
    }
}
impl<T: CheckAtom> Default for AtomDomain<T> {
    fn default() -> Self {
        AtomDomain {
            bounds: None,
            nullable: false,
        }
    }
}
impl<T: CheckAtom> AtomDomain<T> {
    pub fn new(bounds: Option<Bounds<T>>, nullable: Option<Null<T>>) -> Self {
        AtomDomain {
            bounds,
            nullable: nullable.is_some(),
        }
    }
    pub fn nullable(&self) -> bool {
        self.nullable
    }
}
impl<T: CheckAtom + InherentNull> AtomDomain<T> {
    pub fn new_nullable() -> Self {
        AtomDomain {
            bounds: None,
            nullable: true,
        }
    }
}
impl<T: CheckAtom + TotalOrd> AtomDomain<T> {
    pub fn new_closed(bounds: (T, T)) -> Fallible<Self> {
        Ok(AtomDomain {
            bounds: Some(Bounds::new_closed(bounds)?),
            nullable: false,
        })
    }
}

impl<T: CheckAtom> Domain for AtomDomain<T> {
    type Carrier = T;
    fn member(&self, val: &Self::Carrier) -> Fallible<bool> {
        val.check_member(self.bounds.clone(), self.nullable)
    }
}

/// # Proof Definition
/// `Null(T)` is a marker that can only be constructed by values of `T` that can contain inherent nullity.
///
/// The nullity of members in `T` is indicated via the trait [`crate::traits::InherentNull`].
#[derive(PartialEq)]
pub struct Null<T> {
    pub _marker: PhantomData<T>,
}
impl<T> Clone for Null<T> {
    fn clone(&self) -> Self {
        Self {
            _marker: self._marker.clone(),
        }
    }
}
impl<T: InherentNull> Default for Null<T> {
    fn default() -> Self {
        Self::new()
    }
}
impl<T: InherentNull> Null<T> {
    pub fn new() -> Self {
        Null {
            _marker: PhantomData,
        }
    }
}
impl<T> Debug for Null<T> {
    fn fmt(&self, f: &mut Formatter<'_>) -> Result<(), std::fmt::Error> {
        write!(f, "Null({:?})", type_name!(T))
    }
}

/// # Proof Definition
/// `Bounds(lower, upper, T)` is the interval of all **non-null** values of type `T`
/// between some `lower` bound and `upper` bound.
///
/// # Notes
/// The bounds may be inclusive, exclusive, or unbounded (for half-open intervals).
/// For a type `T` to be valid, it must be totally ordered ([`crate::traits::TotalOrd`]).
///
/// It is impossible to construct an instance of `Bounds` with inconsistent bounds.
/// The constructors for this struct return an error if `lower > upper`, or if the bounds both exclude and include a value.
#[derive(Clone, PartialEq)]
pub struct Bounds<T> {
    lower: Bound<T>,
    upper: Bound<T>,
}
impl<T: TotalOrd> Bounds<T> {
    pub fn new_closed(bounds: (T, T)) -> Fallible<Self> {
        Self::new((Bound::Included(bounds.0), Bound::Included(bounds.1)))
    }
    /// Checks that the arguments are well-formed.
    pub fn new(bounds: (Bound<T>, Bound<T>)) -> Fallible<Self> {
        let (lower, upper) = bounds;
        fn get<T>(value: &Bound<T>) -> Option<&T> {
            match value {
                Bound::Included(value) => Some(value),
                Bound::Excluded(value) => Some(value),
                Bound::Unbounded => None,
            }
        }
        if let Some((v_lower, v_upper)) = get(&lower).zip(get(&upper)) {
            if v_lower > v_upper {
                return fallible!(
                    MakeDomain,
                    "lower bound may not be greater than upper bound"
                );
            }
            if v_lower == v_upper {
                match (&lower, &upper) {
                    (Bound::Included(_l), Bound::Excluded(_u)) => {
                        return fallible!(MakeDomain, "upper bound excludes inclusive lower bound")
                    }
                    (Bound::Excluded(_l), Bound::Included(_u)) => {
                        return fallible!(MakeDomain, "lower bound excludes inclusive upper bound")
                    }
                    _ => (),
                }
            }
        }
        Ok(Bounds { lower, upper })
    }
}
impl<T: Debug> Debug for Bounds<T> {
    fn fmt(&self, f: &mut Formatter<'_>) -> Result<(), std::fmt::Error> {
        let lower = match &self.lower {
            Bound::Included(v) => format!("[{:?}", v),
            Bound::Excluded(v) => format!("({:?}", v),
            Bound::Unbounded => "(-∞".to_string(),
        };
        let upper = match &self.upper {
            Bound::Included(v) => format!("{:?}]", v),
            Bound::Excluded(v) => format!("{:?})", v),
            Bound::Unbounded => "∞)".to_string(),
        };
        write!(f, "{}, {}", lower, upper)
    }
}
impl<T: Clone + TotalOrd> Bounds<T> {
    pub fn member(&self, val: &T) -> Fallible<bool> {
        Ok(match &self.lower {
            Bound::Included(bound) => val.total_ge(bound)?,
            Bound::Excluded(bound) => val.total_gt(bound)?,
            Bound::Unbounded => true,
        } && match &self.upper {
            Bound::Included(bound) => val.total_le(bound)?,
            Bound::Excluded(bound) => val.total_lt(bound)?,
            Bound::Unbounded => true,
        })
    }
}

/// A Domain that contains maps of (homogeneous) values.
///
/// # Proof Definition
/// `MapDomain(key_domain, value_domain, DK, DV)` consists of all hashmaps where
/// keys are elements of key_domain (of type DK) and
/// values are elements of value_domain (of type DV).
///
/// The elements in the DK domain are hashable and have a strict equality operation.
///
/// # Example
/// ```
/// use opendp::domains::{MapDomain, AtomDomain};
/// // Rust infers the type from the context, at compile-time.
/// // Members of this domain are of type `HashMap<&str, i32>`.
/// let domain = MapDomain::new(AtomDomain::default(), AtomDomain::default());
///
/// use opendp::core::Domain;
/// use std::collections::HashMap;
///
/// // create a hashmap we can test with
/// let hashmap = HashMap::from_iter([("a", 23), ("b", 12)]);
/// assert!(domain.member(&hashmap)?);
///
/// // Can build up more complicated domains as needed:
/// let value_domain = AtomDomain::new_closed((0., 1.))?;
/// let domain = MapDomain::new(AtomDomain::default(), value_domain);
///
/// // The following is not a member of the hashmap domain, because a value is out-of-range:
/// let hashmap = HashMap::from_iter([("a", 0.), ("b", 2.)]);
/// assert!(!domain.member(&hashmap)?);
/// # opendp::error::Fallible::Ok(())
/// ```
#[derive(Clone, PartialEq, Debug)]
pub struct MapDomain<DK: Domain, DV: Domain>
where
    DK::Carrier: Eq + Hash,
{
    pub key_domain: DK,
    pub value_domain: DV,
}
impl<DK: Domain, DV: Domain> MapDomain<DK, DV>
where
    DK::Carrier: Eq + Hash,
{
    pub fn new(key_domain: DK, element_domain: DV) -> Self {
        MapDomain {
            key_domain,
            value_domain: element_domain,
        }
    }
}

impl<DK: Domain, DV: Domain> Domain for MapDomain<DK, DV>
where
    DK::Carrier: Eq + Hash,
{
    type Carrier = HashMap<DK::Carrier, DV::Carrier>;
    fn member(&self, val: &Self::Carrier) -> Fallible<bool> {
        for (k, v) in val {
            if !self.key_domain.member(k)? || !self.value_domain.member(v)? {
                return Ok(false);
            }
        }
        Ok(true)
    }
}

/// A Domain that contains vectors of (homogeneous) values.
///
/// # Proof Definition
/// `VectorDomain(inner_domain, D, Option<size>)` is the domain of all vectors of elements drawn from domain `inner_domain`.
/// If size is specified, then the domain is further restricted to all vectors of the given size.
///
/// # Example
/// ```
/// use opendp::domains::{VectorDomain, AtomDomain};
/// use opendp::core::Domain;
///
/// // Represents the domain of vectors.
/// let vec_domain = VectorDomain::new(AtomDomain::default());
/// assert!(vec_domain.member(&vec![1, 2, 3])?);
///
/// // Represents the domain of all vectors of bounded elements.
/// let bounded_domain = VectorDomain::new(AtomDomain::new_closed((-10, 10))?);
///
/// // vec![0] is a member, but vec![12] is not, because 12 is out of bounds of the inner domain
/// assert!(bounded_domain.member(&vec![0])?);
/// assert!(!bounded_domain.member(&vec![12])?);
///
/// # opendp::error::Fallible::Ok(())
/// ```
///
/// # Size Example
/// ```
/// use opendp::domains::{VectorDomain, AtomDomain};
/// // Create a domain that includes all i32 vectors of length 3.
/// let sized_domain = VectorDomain::new(AtomDomain::<i32>::default()).with_size(3);
///
/// // vec![1, 2, 3] is a member of the sized_domain
/// use opendp::core::Domain;
/// assert!(sized_domain.member(&vec![1, 2, 3])?);
///
/// // vec![1, 2] is not a member of the sized_domain
/// assert!(!sized_domain.member(&vec![1, 2])?);
/// # opendp::error::Fallible::Ok(())
/// ```
#[derive(Clone, PartialEq)]
pub struct VectorDomain<D: Domain> {
    pub element_domain: D,
    pub size: Option<usize>,
}
impl<D: Domain> Debug for VectorDomain<D> {
    fn fmt(&self, f: &mut Formatter<'_>) -> Result<(), std::fmt::Error> {
        let size_str = self
            .size
            .map(|size| format!(", size={:?}", size))
            .unwrap_or_default();
        write!(f, "VectorDomain({:?}{})", self.element_domain, size_str)
    }
}
impl<D: Domain + Default> Default for VectorDomain<D> {
    fn default() -> Self {
        Self::new(D::default())
    }
}
impl<D: Domain> VectorDomain<D> {
    pub fn new(element_domain: D) -> Self {
        VectorDomain {
            element_domain,
            size: None,
        }
    }
    pub fn with_size(mut self, size: usize) -> Self {
        self.size = Some(size);
        self
    }
    pub fn without_size(mut self) -> Self {
        self.size = None;
        self
    }
}
impl<D: Domain> Domain for VectorDomain<D> {
    type Carrier = Vec<D::Carrier>;
    fn member(&self, val: &Self::Carrier) -> Fallible<bool> {
        for e in val {
            if !self.element_domain.member(e)? {
                return Ok(false);
            }
        }
        if let Some(size) = self.size {
            if size != val.len() {
                return Ok(false);
            }
        }
        Ok(true)
    }
}

/// A domain that represents nullity via the Option type.
///
/// # Proof Definition
/// `OptionDomain(element_domain, D)` is the domain of all values of `element_domain` (of type `D`, a domain)
/// wrapped in `Some`, as well as `None`.
///
/// # Notes
/// This is used to represent nullity for data types like integers or strings,
/// for which all values they take on are non-null.
///
/// # Example
/// ```
/// use opendp::domains::{OptionDomain, AtomDomain};
/// let null_domain = OptionDomain::new(AtomDomain::default());
///
/// use opendp::core::Domain;
/// assert!(null_domain.member(&Some(1))?);
/// assert!(null_domain.member(&None)?);
///
/// # opendp::error::Fallible::Ok(())
/// ```
#[derive(Clone, PartialEq)]
pub struct OptionDomain<D: Domain> {
    pub element_domain: D,
}
impl<D: Domain + Default> Default for OptionDomain<D> {
    fn default() -> Self {
        Self::new(D::default())
    }
}
impl<D: Domain> OptionDomain<D> {
    pub fn new(member_domain: D) -> Self {
        OptionDomain {
            element_domain: member_domain,
        }
    }
}
impl<D: Domain> Debug for OptionDomain<D> {
    fn fmt(&self, f: &mut Formatter<'_>) -> Result<(), std::fmt::Error> {
        write!(f, "OptionDomain({:?})", self.element_domain)
    }
}
impl<D: Domain> Domain for OptionDomain<D> {
    type Carrier = Option<D::Carrier>;
    fn member(&self, value: &Self::Carrier) -> Fallible<bool> {
        value
            .as_ref()
            .map(|v| self.element_domain.member(v))
            .unwrap_or(Ok(true))
    }
}

/// retrieves the type_name for a given type
macro_rules! type_name {
    ($ty:ty) => {
        std::any::type_name::<$ty>()
            .split("::")
            .last()
            .unwrap_or("")
    };
}
pub(crate) use type_name;

#[cfg(feature = "contrib")]
pub use contrib::*;

#[cfg(feature = "contrib")]
mod contrib {
    use super::*;

    /// A Domain that contains pairs of values.
    #[derive(Clone, PartialEq, Debug)]
    pub struct PairDomain<D0: Domain, D1: Domain>(pub D0, pub D1);
    impl<D0: Domain, D1: Domain> PairDomain<D0, D1> {
        pub fn new(element_domain0: D0, element_domain1: D1) -> Self {
            PairDomain(element_domain0, element_domain1)
        }
    }
    impl<D0: Domain, D1: Domain> Domain for PairDomain<D0, D1> {
        type Carrier = (D0::Carrier, D1::Carrier);
        fn member(&self, val: &Self::Carrier) -> Fallible<bool> {
            Ok(self.0.member(&val.0)? && self.1.member(&val.1)?)
        }
    }

    /// A Domain that carries an underlying Domain in a Box.
    #[derive(Clone, PartialEq, Debug)]
    pub struct BoxDomain<D: Domain> {
        element_domain: Box<D>,
    }
    impl<D: Domain> BoxDomain<D> {
        pub fn new(element_domain: Box<D>) -> Self {
            BoxDomain { element_domain }
        }
    }
    impl<D: Domain> Domain for BoxDomain<D> {
        type Carrier = Box<D::Carrier>;
        fn member(&self, val: &Self::Carrier) -> Fallible<bool> {
            self.element_domain.member(val)
        }
    }

    /// A Domain that unwraps a Data wrapper.
    #[derive(Clone, PartialEq, Debug)]
    pub struct DataDomain<D: Domain> {
        pub form_domain: D,
    }
    impl<D: Domain> DataDomain<D> {
        pub fn new(form_domain: D) -> Self {
            DataDomain { form_domain }
        }
    }
    impl<D: Domain> Domain for DataDomain<D>
    where
        D::Carrier: 'static,
    {
        type Carrier = Box<dyn Any>;
        fn member(&self, val: &Self::Carrier) -> Fallible<bool> {
            let val = val
                .downcast_ref::<D::Carrier>()
                .ok_or_else(|| err!(FailedCast, "failed to downcast to carrier type"))?;
            self.form_domain.member(val)
        }
<<<<<<< HEAD
    }    
}

/// A Domain that represents partitioned data
#[derive(Clone, PartialEq)]
pub struct ProductDomain<D: Domain> {
    pub inner_domains: Vec<D>
}
impl<D: Domain> ProductDomain<D> {
    pub fn new(inner_domains: Vec<D>) -> Self {
        ProductDomain { inner_domains }
    }
}
impl<D: Domain> Debug for ProductDomain<D> {
    fn fmt(&self, f: &mut Formatter<'_>) -> Result<(), std::fmt::Error> {
        write!(f, "ProductDomain({:?})", self.inner_domains)
    }
}

impl<D: Domain> Domain for ProductDomain<D> {
    type Carrier = Vec<D::Carrier>;
    fn member(&self, val: &Vec<D::Carrier>) -> Fallible<bool> {
        if self.inner_domains.len() != val.len() {
            return Ok(false)
        }
        val.iter().zip(self.inner_domains.iter()).try_fold(true, |acc, (v, d)| d.member(v).map(|v| acc && v))
=======
>>>>>>> 320ca2fa
    }
}<|MERGE_RESOLUTION|>--- conflicted
+++ resolved
@@ -533,8 +533,7 @@
                 .ok_or_else(|| err!(FailedCast, "failed to downcast to carrier type"))?;
             self.form_domain.member(val)
         }
-<<<<<<< HEAD
-    }    
+    }
 }
 
 /// A Domain that represents partitioned data
@@ -560,7 +559,5 @@
             return Ok(false)
         }
         val.iter().zip(self.inner_domains.iter()).try_fold(true, |acc, (v, d)| d.member(v).map(|v| acc && v))
-=======
->>>>>>> 320ca2fa
     }
 }