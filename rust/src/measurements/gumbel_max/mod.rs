--- conflicted
+++ resolved
@@ -69,11 +69,7 @@
     input_metric: LInfDistance<TIA>,
     scale: f64,
     optimize: Optimize,
-<<<<<<< HEAD
 ) -> Fallible<Measurement<VectorDomain<AtomDomain<TIA>>, usize, LInfDistance<TIA>, BoundedRange<QO>>>
-=======
-) -> Fallible<Measurement<VectorDomain<AtomDomain<TIA>>, usize, LInfDistance<TIA>, MaxDivergence>>
->>>>>>> 9fe2b7b8
 where
     TIA: Number,
     f64: DistanceConstant<TIA>,
